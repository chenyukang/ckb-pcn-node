use bitflags::bitflags;
use secp256k1::XOnlyPublicKey;
use tracing::{debug, error, info, warn};

use crate::{
<<<<<<< HEAD
    fiber::{
        network::{get_chain_hash, SendOnionPacketCommand},
        types::{ChannelUpdate, OnionPacket, RemoveTlcFail},
    },
=======
    fiber::{network::get_chain_hash, types::ChannelUpdate},
>>>>>>> 832a4033
    invoice::InvoiceStore,
};
use ckb_hash::{blake2b_256, new_blake2b};
use ckb_sdk::Since;
use ckb_types::{
    core::{FeeRate, TransactionBuilder, TransactionView},
    packed::{Bytes, CellInput, CellOutput, OutPoint, Script, Transaction},
    prelude::{AsTransactionBuilder, IntoTransactionView, Pack, Unpack},
};

use molecule::prelude::{Builder, Entity};
use musig2::{
    aggregate_partial_signatures,
    errors::{SigningError, VerifyError},
    secp::Point,
    sign_partial, verify_partial, AggNonce, CompactSignature, KeyAggContext, PartialSignature,
    PubNonce, SecNonce,
};
use ractor::{
    async_trait as rasync_trait, call, Actor, ActorProcessingErr, ActorRef, OutputPort,
    RpcReplyPort, SpawnErr,
};

use serde::{Deserialize, Serialize};
use serde_with::serde_as;
use tentacle::secio::PeerId;
use thiserror::Error;
use tokio::sync::oneshot;

use std::{
    borrow::Borrow,
    collections::BTreeMap,
    fmt::Debug,
    sync::Arc,
    time::{SystemTime, UNIX_EPOCH},
};

use crate::{
    ckb::{
        contracts::{get_cell_deps, get_script_by_contract, Contract},
        FundingRequest,
    },
    fiber::{
        config::{DEFAULT_UDT_MINIMAL_CKB_AMOUNT, MIN_OCCUPIED_CAPACITY},
        fee::{calculate_commitment_tx_fee, shutdown_tx_size},
        network::{emit_service_event, sign_network_message},
        types::{AnnouncementSignatures, FiberBroadcastMessage, Shutdown},
    },
    NetworkServiceEvent,
};

use super::{
    config::{DEFAULT_CHANNEL_MINIMAL_CKB_AMOUNT, MIN_UDT_OCCUPIED_CAPACITY},
    fee::{calculate_shutdown_tx_fee, default_minimal_ckb_amount},
    hash_algorithm::HashAlgorithm,
    key::blake2b_hash_with_salt,
    network::FiberMessageWithPeerId,
    serde_utils::EntityHex,
    types::{
        AcceptChannel, AddTlc, ChannelAnnouncement, ChannelReady, ClosingSigned, CommitmentSigned,
        EcdsaSignature, FiberChannelMessage, FiberMessage, Hash256, LockTime, OpenChannel, Privkey,
        Pubkey, ReestablishChannel, RemoveTlc, RemoveTlcFulfill, RemoveTlcReason, RevokeAndAck,
        TxCollaborationMsg, TxComplete, TxUpdate,
    },
    NetworkActorCommand, NetworkActorEvent, NetworkActorMessage, ASSUME_NETWORK_ACTOR_ALIVE,
};

// - `empty_witness_args`: 16 bytes, fixed to 0x10000000100000001000000010000000, for compatibility with the xudt
// - `pubkey`: 32 bytes, x only aggregated public key
// - `signature`: 64 bytes, aggregated signature
pub const FUNDING_CELL_WITNESS_LEN: usize = 16 + 32 + 64;
// Some part of the code liberally gets previous commitment number, which is
// the current commitment number minus 1. We deliberately set initial commitment number to 1,
// so that we can get previous commitment point/number without checking if the channel
// is funded or not.
pub const INITIAL_COMMITMENT_NUMBER: u64 = 0;

#[derive(Debug)]
pub enum ChannelActorMessage {
    /// Command are the messages that are sent to the channel actor to perform some action.
    /// It is normally generated from a user request.
    Command(ChannelCommand),
    /// Some system events associated to a channel, such as the funding transaction confirmed.
    Event(ChannelEvent),
    /// PeerMessage are the messages sent from the peer.
    PeerMessage(FiberChannelMessage),
}

#[derive(Debug, Serialize, Deserialize)]
pub struct AddTlcResponse {
    pub tlc_id: u64,
}

#[derive(Clone)]
pub struct TlcNotification {
    pub channel_id: Hash256,
    pub tlc: TLC,
    pub script: Script,
}

#[derive(Debug)]
pub enum ChannelCommand {
    TxCollaborationCommand(TxCollaborationCommand),
    // TODO: maybe we should automatically send commitment_signed message after receiving
    // tx_complete event.
    CommitmentSigned(),
    AddTlc(AddTlcCommand, RpcReplyPort<Result<AddTlcResponse, String>>),
    RemoveTlc(RemoveTlcCommand, RpcReplyPort<Result<(), String>>),
    Shutdown(ShutdownCommand, RpcReplyPort<Result<(), String>>),
    Update(UpdateCommand, RpcReplyPort<Result<(), String>>),
}

#[derive(Debug)]
pub enum TxCollaborationCommand {
    TxUpdate(TxUpdateCommand),
    TxComplete(),
}

#[derive(Debug)]
pub struct AddTlcCommand {
    pub amount: u128,
    pub preimage: Option<Hash256>,
    pub payment_hash: Option<Hash256>,
    pub expiry: LockTime,
    pub hash_algorithm: HashAlgorithm,
    pub onion_packet: Vec<u8>,
    pub previous_tlc: Option<(Hash256, u64)>,
}

#[derive(Debug)]
pub struct RemoveTlcCommand {
    pub id: u64,
    pub reason: RemoveTlcReason,
}

#[derive(Debug)]
pub struct ShutdownCommand {
    pub close_script: Script,
    pub fee_rate: FeeRate,
    pub force: bool,
}

#[derive(Debug)]
pub struct UpdateCommand {
    pub tlc_locktime_expiry_delta: Option<u64>,
    pub tlc_minimum_value: Option<u128>,
    pub tlc_maximum_value: Option<u128>,
    pub tlc_fee_proportional_millionths: Option<u128>,
}

fn get_random_preimage() -> Hash256 {
    let mut preimage = [0u8; 32];
    preimage.copy_from_slice(&rand::random::<[u8; 32]>());
    preimage.into()
}

#[derive(Debug)]
pub struct ChannelCommandWithId {
    pub channel_id: Hash256,
    pub command: ChannelCommand,
}

pub const DEFAULT_FEE_RATE: u64 = 1_000;
pub const DEFAULT_COMMITMENT_FEE_RATE: u64 = 1_000;
pub const DEFAULT_MAX_TLC_VALUE_IN_FLIGHT: u128 = u128::MAX;
pub const DEFAULT_MAX_NUM_OF_ACCEPT_TLCS: u64 = 30;
pub const SYS_MAX_NUM_OF_ACCEPT_TLCS: u64 = 254;
pub const DEFAULT_MIN_TLC_VALUE: u128 = 0;
pub const DEFAULT_TO_LOCAL_DELAY_BLOCKS: u64 = 10;

#[derive(Debug)]
pub struct TxUpdateCommand {
    pub transaction: Transaction,
}

pub struct OpenChannelParameter {
    pub funding_amount: u128,
    pub seed: [u8; 32],
    pub public_channel_info: Option<PublicChannelInfo>,
    pub funding_udt_type_script: Option<Script>,
    pub funding_lock_script: Script,
    pub channel_id_sender: oneshot::Sender<Hash256>,
    pub commitment_fee_rate: Option<u64>,
    pub funding_fee_rate: Option<u64>,
    pub max_tlc_value_in_flight: Option<u128>,
    pub max_num_of_accept_tlcs: Option<u64>,
}

pub struct AcceptChannelParameter {
    pub funding_amount: u128,
    pub reserved_ckb_amount: u64,
    pub public_channel_info: Option<PublicChannelInfo>,
    pub seed: [u8; 32],
    pub open_channel: OpenChannel,
    pub funding_lock_script: Script,
    pub channel_id_sender: Option<oneshot::Sender<Hash256>>,
}

pub enum ChannelInitializationParameter {
    /// To open a new channel to another peer, the funding amount,
    /// the temporary channel id a unique channel seed to generate
    /// channel secrets must be given.
    OpenChannel(OpenChannelParameter),
    /// To accept a new channel from another peer, the funding amount,
    /// a unique channel seed to generate unique channel id,
    /// original OpenChannel message and an oneshot
    /// channel to receive the new channel ID must be given.
    AcceptChannel(AcceptChannelParameter),
    /// Reestablish a channel with given channel id.
    ReestablishChannel(Hash256),
}

#[derive(Clone)]
pub struct ChannelSubscribers {
    pub pending_received_tlcs_subscribers: Arc<OutputPort<TlcNotification>>,
    pub settled_tlcs_subscribers: Arc<OutputPort<TlcNotification>>,
}

impl Default for ChannelSubscribers {
    fn default() -> Self {
        Self {
            pending_received_tlcs_subscribers: Arc::new(OutputPort::default()),
            settled_tlcs_subscribers: Arc::new(OutputPort::default()),
        }
    }
}

pub struct ChannelActor<S> {
    local_pubkey: Pubkey,
    remote_pubkey: Pubkey,
    network: ActorRef<NetworkActorMessage>,
    store: S,
    subscribers: ChannelSubscribers,
}

impl<S> ChannelActor<S>
where
    S: InvoiceStore,
{
    pub fn new(
        local_pubkey: Pubkey,
        remote_pubkey: Pubkey,
        network: ActorRef<NetworkActorMessage>,
        store: S,
        subscribers: ChannelSubscribers,
    ) -> Self {
        Self {
            local_pubkey,
            remote_pubkey,
            network,
            store,
            subscribers,
        }
    }

    pub fn get_local_pubkey(&self) -> Pubkey {
        self.local_pubkey
    }

    pub fn get_remote_pubkey(&self) -> Pubkey {
        self.remote_pubkey
    }

    pub fn get_remote_peer_id(&self) -> PeerId {
        self.remote_pubkey.tentacle_peer_id()
    }

    pub async fn handle_peer_message(
        &self,
        state: &mut ChannelActorState,
        message: FiberChannelMessage,
    ) -> Result<(), ProcessingChannelError> {
        if state.reestablishing {
            match message {
                FiberChannelMessage::ReestablishChannel(ref reestablish_channel) => {
                    state.handle_reestablish_channel_message(reestablish_channel, &self.network)?;
                }
                _ => {
                    debug!("Ignoring message while reestablishing: {:?}", message);
                }
            }
            return Ok(());
        }

        match message {
            FiberChannelMessage::AnnouncementSignatures(announcement_signatures) => {
                // TODO: check announcement_signatures validity here.
                let AnnouncementSignatures {
                    node_signature,
                    partial_signature,
                    ..
                } = announcement_signatures;
                state.update_remote_channel_announcement_signature(
                    node_signature,
                    partial_signature,
                );
                state
                    .maybe_broadcast_announcement_signatures(&self.network)
                    .await;
                Ok(())
            }
            FiberChannelMessage::AcceptChannel(accept_channel) => {
                state.handle_accept_channel_message(accept_channel)?;
                let old_id = state.get_id();
                state.fill_in_channel_id();
                self.network
                    .send_message(NetworkActorMessage::new_event(
                        NetworkActorEvent::ChannelAccepted(
                            state.get_remote_peer_id(),
                            state.get_id(),
                            old_id,
                            state.to_local_amount,
                            state.to_remote_amount,
                            state.get_funding_lock_script(),
                            state.funding_udt_type_script.clone(),
                            state.local_reserved_ckb_amount,
                            state.remote_reserved_ckb_amount,
                            state.funding_fee_rate,
                        ),
                    ))
                    .expect(ASSUME_NETWORK_ACTOR_ALIVE);
                Ok(())
            }
            FiberChannelMessage::TxUpdate(tx) => {
                state.handle_tx_collaboration_msg(TxCollaborationMsg::TxUpdate(tx), &self.network)
            }
            FiberChannelMessage::TxComplete(tx) => {
                state.handle_tx_collaboration_msg(
                    TxCollaborationMsg::TxComplete(tx),
                    &self.network,
                )?;
                if let ChannelState::CollaboratingFundingTx(flags) = state.state {
                    if flags.contains(CollaboratingFundingTxFlags::COLLABRATION_COMPLETED) {
                        self.handle_commitment_signed_command(state)?;
                    }
                }
                Ok(())
            }
            FiberChannelMessage::CommitmentSigned(commitment_signed) => {
                state.handle_commitment_signed_message(commitment_signed, &self.network)?;
                if let ChannelState::SigningCommitment(flags) = state.state {
                    if !flags.contains(SigningCommitmentFlags::OUR_COMMITMENT_SIGNED_SENT) {
                        // TODO: maybe we should send our commitment_signed message here.
                        debug!("CommitmentSigned message received, but we haven't sent our commitment_signed message yet");
                        // Notify outside observers.
                        self.network
                            .send_message(NetworkActorMessage::new_event(
                                NetworkActorEvent::NetworkServiceEvent(
                                    NetworkServiceEvent::CommitmentSignaturePending(
                                        state.get_remote_peer_id(),
                                        state.get_id(),
                                        state.get_current_commitment_number(false),
                                    ),
                                ),
                            ))
                            .expect(ASSUME_NETWORK_ACTOR_ALIVE);
                    }
                }
                self.try_to_settle_down_tlc(state);
                Ok(())
            }
            FiberChannelMessage::TxSignatures(tx_signatures) => {
                // We're the one who sent tx_signature first, and we received a tx_signature message.
                // This means that the tx_signature procedure is now completed. Just change state,
                // and exit.
                if state.should_local_send_tx_signatures_first() {
                    let new_witnesses: Vec<_> = tx_signatures
                        .witnesses
                        .into_iter()
                        .map(|x| x.pack())
                        .collect();
                    debug!(
                        "Updating funding tx witnesses of {:?} to {:?}",
                        state.get_funding_transaction().calc_tx_hash(),
                        new_witnesses.iter().map(|x| hex::encode(x.as_slice()))
                    );
                    state.funding_tx = Some(
                        state
                            .get_funding_transaction()
                            .as_advanced_builder()
                            .set_witnesses(new_witnesses)
                            .build()
                            .data(),
                    );
                    self.network
                        .send_message(NetworkActorMessage::new_event(
                            NetworkActorEvent::FundingTransactionPending(
                                state.get_funding_transaction().clone(),
                                state.get_funding_transaction_outpoint(),
                                state.get_id(),
                            ),
                        ))
                        .expect(ASSUME_NETWORK_ACTOR_ALIVE);

                    state.update_state(ChannelState::AwaitingChannelReady(
                        AwaitingChannelReadyFlags::empty(),
                    ));
                    return Ok(());
                };

                state.handle_tx_signatures(&self.network, Some(tx_signatures.witnesses))?;
                Ok(())
            }
            FiberChannelMessage::RevokeAndAck(revoke_and_ack) => {
                state.handle_revoke_and_ack_message(&self.network, revoke_and_ack)?;
                Ok(())
            }
            FiberChannelMessage::ChannelReady(channel_ready) => {
                let flags = match state.state {
                    ChannelState::AwaitingTxSignatures(flags) => {
                        if flags.contains(AwaitingTxSignaturesFlags::TX_SIGNATURES_SENT) {
                            AwaitingChannelReadyFlags::empty()
                        } else {
                            return Err(ProcessingChannelError::InvalidState(format!(
                                "received ChannelReady message, but we're not ready for ChannelReady, state is currently {:?}",
                                state.state
                            )));
                        }
                    }
                    ChannelState::AwaitingChannelReady(flags) => flags,
                    _ => {
                        return Err(ProcessingChannelError::InvalidState(format!(
                            "received ChannelReady message, but we're not ready for ChannelReady, state is currently {:?}", state.state
                        )));
                    }
                };
                let flags = flags | AwaitingChannelReadyFlags::THEIR_CHANNEL_READY;
                state.update_state(ChannelState::AwaitingChannelReady(flags));
                debug!(
                    "ChannelReady: {:?}, current state: {:?}",
                    &channel_ready, &state.state
                );

                if flags.contains(AwaitingChannelReadyFlags::CHANNEL_READY) {
                    debug!("Running on_channel_ready as ChannelReady message is received");
                    state.on_channel_ready(&self.network).await;
                }

                Ok(())
            }
            FiberChannelMessage::AddTlc(add_tlc) => {
<<<<<<< HEAD
                let tlc_id = add_tlc.tlc_id;
                let tlc_count = state.tlcs.len();
                match self
                    .handle_add_tlc_peer_message(state, add_tlc.clone())
                    .await
                {
                    Ok((added_tlc_id, forward_to_next_hop)) => {
                        if forward_to_next_hop {
                            self.handle_forward_onion_packet(
                                state,
                                add_tlc.onion_packet,
                                added_tlc_id.into(),
                            )
                            .await?;
                        }
                        Ok(())
                    }
                    Err(e) => {
                        // we assume that TLC was not inserted into our state,
                        // so we can safely send RemoveTlc message to the peer
                        // note we can not use get_received_tlc_by_id here, because this new add_tlc may be
                        // trying to add a duplicate tlc, so we use tlc count to make sure no new tlc was added
                        // and don't send a wrong RemoveTlc message if there is already a tlc with the same id
                        error!("Error handling AddTlc message: {:?}", e);
                        assert!(tlc_count == state.tlcs.len());
                        if state.get_received_tlc(tlc_id).is_none() {
                            self.network
                                .send_message(NetworkActorMessage::new_command(
                                    NetworkActorCommand::SendFiberMessage(
                                        FiberMessageWithPeerId::new(
                                            state.get_remote_peer_id(),
                                            FiberMessage::remove_tlc(RemoveTlc {
                                                channel_id: state.get_id(),
                                                tlc_id,
                                                reason: RemoveTlcReason::RemoveTlcFail(
                                                    RemoveTlcFail {
                                                        //FIXME: we should define the error code carefully according
                                                        //refer to https://github.com/lightning/bolts/blob/master/04-onion-routing.md#failure-messages
                                                        error_code: 1,
                                                    },
                                                ),
                                            }),
                                        ),
                                    ),
                                ))
                                .expect(ASSUME_NETWORK_ACTOR_ALIVE);
                        }
                        Err(e)
                    }
                }
=======
                state.check_for_tlc_update(Some(add_tlc.amount))?;

                // check the onion_packet is valid or not, if not, we should return an error.
                // If there is a next hop, we should send the AddTlc message to the next hop.
                // If this is the last hop, we should check the payment hash and amount and then
                // try to fulfill the payment, find the corresponding payment preimage from payment hash.
                let mut preimage = None;
                let mut peeled_packet_bytes: Option<Vec<u8>> = None;

                if !add_tlc.onion_packet.is_empty() {
                    // TODO: Here we call network actor to peel the onion packet. Indeed, this message is forwarded from
                    // the network actor when it handles `FiberMessage::ChannelNormalOperation`. A better alternative is
                    // peeling the onion packet there before forwarding the message to the channel actor.
                    let peeled_packet = call!(self.network, |tx| NetworkActorMessage::Command(
                        NetworkActorCommand::PeelPaymentOnionPacket(
                            add_tlc.onion_packet.clone(),
                            add_tlc.payment_hash.clone(),
                            tx
                        )
                    ))
                    .expect("call network")
                    .map_err(|err| ProcessingChannelError::PeelingOnionPacketError(err))?;

                    // check the payment hash and amount
                    if peeled_packet.current.payment_hash != add_tlc.payment_hash
                        || peeled_packet.current.amount != add_tlc.amount
                    {
                        return Err(ProcessingChannelError::InvalidParameter(
                            "Payment hash or amount mismatch".to_string(),
                        ));
                    }
                    // TODO: check the expiry time, if expired, we should return an error.

                    if peeled_packet.is_last() {
                        // if this is the last hop, store the preimage.
                        preimage = peeled_packet.current.preimage;
                    } else {
                        peeled_packet_bytes = Some(peeled_packet.serialize());
                    }
                }

                let tlc = state.create_inbounding_tlc(add_tlc.clone(), preimage)?;
                state.insert_tlc(tlc.clone())?;
                if let Some(ref udt_type_script) = state.funding_udt_type_script {
                    self.subscribers
                        .pending_received_tlcs_subscribers
                        .send(TlcNotification {
                            tlc: tlc.clone(),
                            channel_id: state.get_id(),
                            script: udt_type_script.clone(),
                        });
                }
                warn!("created tlc: {:?}", &tlc);
                // TODO: here we didn't send any ack message to the peer.
                // The peer may falsely believe that we have already processed this message,
                // while we have crashed. We need a way to make sure that the peer will resend
                // this message, and our processing of this message is idempotent.

                if let Some(peeled_packet_bytes) = peeled_packet_bytes {
                    self.network
                        .send_message(NetworkActorMessage::Command(
                            NetworkActorCommand::SendPaymentOnionPacket(
                                peeled_packet_bytes,
                                Some((state.get_id(), tlc.get_id())),
                            ),
                        ))
                        .expect("network actor is alive");
                }
                Ok(())
>>>>>>> 832a4033
            }
            FiberChannelMessage::RemoveTlc(remove_tlc) => {
                state.check_for_tlc_update(None)?;
                let channel_id = state.get_id();

                let tlc_details = state
                    .remove_tlc_with_reason(TLCId::Offered(remove_tlc.tlc_id), remove_tlc.reason)?;
                if let (
                    Some(ref udt_type_script),
                    RemoveTlcReason::RemoveTlcFulfill(RemoveTlcFulfill { payment_preimage }),
                ) = (state.funding_udt_type_script.clone(), remove_tlc.reason)
                {
                    let mut tlc = tlc_details.tlc.clone();
                    tlc.payment_preimage = Some(payment_preimage);
                    self.subscribers
                        .settled_tlcs_subscribers
                        .send(TlcNotification {
                            tlc,
                            channel_id,
                            script: udt_type_script.clone(),
                        });
                }
                if let Some((previous_channel_id, previous_tlc)) = tlc_details.tlc.previous_tlc {
                    assert!(previous_tlc.is_received());
                    info!(
                        "begin to remove tlc from previous channel: {:?}",
                        &previous_tlc
                    );
                    let (send, recv) = oneshot::channel::<Result<(), String>>();
                    let port = RpcReplyPort::from(send);
                    self.network
                        .send_message(NetworkActorMessage::new_command(
                            NetworkActorCommand::ControlFiberChannel(ChannelCommandWithId {
                                channel_id: previous_channel_id,
                                command: ChannelCommand::RemoveTlc(
                                    RemoveTlcCommand {
                                        id: previous_tlc.into(),
                                        reason: remove_tlc.reason,
                                    },
                                    port,
                                ),
                            }),
                        ))
                        .expect(ASSUME_NETWORK_ACTOR_ALIVE);
                    let res = recv.await.expect("network actor is alive");
                    info!("remove tlc from previous channel: {:?}", &res);
                }

                self.network
                    .send_message(NetworkActorMessage::new_event(
                        NetworkActorEvent::TlcRemoveReceived(
                            tlc_details.tlc.payment_hash,
                            remove_tlc,
                        ),
                    ))
                    .expect("myself alive");
                Ok(())
            }
            FiberChannelMessage::Shutdown(shutdown) => {
                let flags = match state.state {
                    ChannelState::ChannelReady() => ShuttingDownFlags::empty(),
                    ChannelState::ShuttingDown(flags)
                        if flags.contains(ShuttingDownFlags::THEIR_SHUTDOWN_SENT) =>
                    {
                        return Err(ProcessingChannelError::InvalidParameter(
                            "Received Shutdown message, but we're already in ShuttingDown state"
                                .to_string(),
                        ));
                    }
                    ChannelState::ShuttingDown(flags) => flags,
                    _ => {
                        return Err(ProcessingChannelError::InvalidState(format!(
                            "received Shutdown message, but we're not ready for Shutdown, state is currently {:?}",
                            state.state
                        )));
                    }
                };
                state.remote_shutdown_script = Some(shutdown.close_script);
                state.remote_shutdown_fee_rate = Some(shutdown.fee_rate.as_u64());

                let mut flags = flags | ShuttingDownFlags::THEIR_SHUTDOWN_SENT;

                // Only automatically reply shutdown if only their shutdown message is sent.
                // If we are in a state other than only their shutdown is sent,
                // e.g. our shutdown message is also sent, or we are trying to force shutdown,
                // we should not reply.
                let should_we_reply_shutdown =
                    matches!(flags, ShuttingDownFlags::THEIR_SHUTDOWN_SENT);

                if state.check_valid_to_auto_accept_shutdown() && should_we_reply_shutdown {
                    let local_funding_script = state.get_default_local_funding_script();
                    self.network
                        .send_message(NetworkActorMessage::new_command(
                            NetworkActorCommand::SendFiberMessage(FiberMessageWithPeerId::new(
                                state.get_remote_peer_id(),
                                FiberMessage::shutdown(Shutdown {
                                    channel_id: state.get_id(),
                                    close_script: local_funding_script.clone(),
                                    fee_rate: FeeRate::from_u64(0),
                                    force: shutdown.force,
                                }),
                            )),
                        ))
                        .expect(ASSUME_NETWORK_ACTOR_ALIVE);
                    state.local_shutdown_script = Some(local_funding_script);
                    state.local_shutdown_fee_rate = Some(0);
                    flags |= ShuttingDownFlags::OUR_SHUTDOWN_SENT;
                    debug!("Auto accept shutdown ...");
                }
                state.update_state(ChannelState::ShuttingDown(flags));
                state.maybe_transition_to_shutdown(&self.network)?;

                Ok(())
            }
            FiberChannelMessage::ClosingSigned(closing) => {
                let ClosingSigned {
                    partial_signature,
                    channel_id,
                } = closing;

                if channel_id != state.get_id() {
                    return Err(ProcessingChannelError::InvalidParameter(
                        "Channel id mismatch".to_string(),
                    ));
                }

                // Note that we don't check the validity of the signature here.
                // we will check the validity when we're about to build the shutdown tx.
                // This may be or may not be a problem.
                // We do this to simplify the handling of the message.
                // We may change this in the future.
                // We also didn't check the state here.
                state.remote_shutdown_signature = Some(partial_signature);

                state.maybe_transition_to_shutdown(&self.network)?;
                Ok(())
            }
            FiberChannelMessage::ReestablishChannel(ref reestablish_channel) => {
                state.handle_reestablish_channel_message(reestablish_channel, &self.network)?;
                Ok(())
            }
            FiberChannelMessage::TxAbort(_)
            | FiberChannelMessage::TxInitRBF(_)
            | FiberChannelMessage::TxAckRBF(_) => {
                warn!("Received unsupported message: {:?}", &message);
                Ok(())
            }
        }
    }

    fn try_to_settle_down_tlc(&self, state: &mut ChannelActorState) {
        let tlcs = state.get_tlcs_for_settle_down();
        info!("try_to_settle_down_tlc get tlcs: {:?}", &tlcs);
        for tlc_info in tlcs {
            let tlc = tlc_info.tlc.clone();
            let preimage = if let Some(preimage) = tlc.payment_preimage {
                preimage
            } else if let Some(preimage) = self.store.get_invoice_preimage(&tlc.payment_hash) {
                preimage
            } else {
                continue;
            };
            let command = RemoveTlcCommand {
                id: tlc.get_id(),
                reason: RemoveTlcReason::RemoveTlcFulfill(RemoveTlcFulfill {
                    payment_preimage: preimage,
                }),
            };
            let result = self.handle_remove_tlc_command(state, command);
            info!("try to settle down tlc: {:?} result: {:?}", &tlc, &result);
            // we only handle one tlc at a time.
            break;
        }
    }

    async fn handle_add_tlc_peer_message(
        &self,
        state: &mut ChannelActorState,
        add_tlc: AddTlc,
    ) -> Result<(TLCId, bool), ProcessingChannelError> {
        state.check_for_tlc_update(Some(add_tlc.amount))?;

        // check the onion_packet is valid or not, check the payment hash and amount.
        // check time lock is valid or not.
        // If there is a next hop, we should send the AddTlc message to the next hop.
        // If this is the last hop, try to fulfill the payment,
        // find the corresponding payment preimage from payment hash, this is done in try_to_settle_down_tlc.
        let mut forward_to_next_hop = false;
        let mut preimage = None;
        if let Ok(onion_packet) = OnionPacket::deserialize(&add_tlc.onion_packet) {
            if let Some(onion_info) = onion_packet.peek() {
                forward_to_next_hop = onion_info.next_hop.is_some();

                // check the payment hash and amount
                if onion_info.payment_hash != add_tlc.payment_hash {
                    return Err(ProcessingChannelError::InvalidParameter(
                        "Payment hash or amount mismatch".to_string(),
                    ));
                }
                if forward_to_next_hop && onion_info.amount > add_tlc.amount {
                    return Err(ProcessingChannelError::InvalidParameter(
                        format!("Payment amount is too large, expect next hop amount [{}] less than received amount [{}]",
                            onion_info.amount, add_tlc.amount)
                    ));
                }
                if !forward_to_next_hop && onion_info.amount != add_tlc.amount {
                    return Err(ProcessingChannelError::InvalidParameter(
                        "Payment amount mismatch".to_string(),
                    ));
                }

                // TODO: check the expiry time, if expired, we should return an error.

                // if this is the last hop, store the preimage.
                preimage = onion_info.preimage;
            }
        }

        let tlc = state.create_inbounding_tlc(add_tlc.clone(), preimage)?;
        state.insert_tlc(tlc.clone())?;

        if let Some(ref udt_type_script) = state.funding_udt_type_script {
            self.subscribers
                .pending_received_tlcs_subscribers
                .send(TlcNotification {
                    tlc: tlc.clone(),
                    channel_id: state.get_id(),
                    script: udt_type_script.clone(),
                });
        }
        warn!("created tlc: {:?}", &tlc);

        // TODO: here we didn't send any ack message to the peer.
        // The peer may falsely believe that we have already processed this message,
        // while we have crashed. We need a way to make sure that the peer will resend
        // this message, and our processing of this message is idempotent.
        Ok((tlc.id, forward_to_next_hop))
    }

    async fn handle_forward_onion_packet(
        &self,
        state: &mut ChannelActorState,
        onion_packet: Vec<u8>,
        added_tlc_id: u64,
    ) -> Result<(), ProcessingChannelError> {
        let (send, recv) = oneshot::channel::<Result<u64, String>>();
        let rpc_reply = RpcReplyPort::from(send);
        self.network
            .send_message(NetworkActorMessage::Command(
                NetworkActorCommand::SendOnionPacket(
                    SendOnionPacketCommand {
                        packet: onion_packet,
                        previous_tlc: Some((state.get_id(), added_tlc_id)),
                    },
                    rpc_reply,
                ),
            ))
            .expect("network actor is alive");
        let res = match recv.await {
            Ok(Ok(tlc_id)) => Ok(tlc_id),
            Ok(Err(err)) => Err(err),
            Err(e) => Err(e.to_string()),
        };
        // If we failed to forward the onion packet, we should remove the tlc.
        if let Err(res) = res {
            error!("Error forwarding onion packet: {:?}", res);
            let (send, recv) = oneshot::channel::<Result<(), String>>();
            let port = RpcReplyPort::from(send);
            self.network
                .send_message(NetworkActorMessage::new_command(
                    NetworkActorCommand::ControlFiberChannel(ChannelCommandWithId {
                        channel_id: state.get_id(),
                        command: ChannelCommand::RemoveTlc(
                            RemoveTlcCommand {
                                id: added_tlc_id,
                                reason: RemoveTlcReason::RemoveTlcFail(RemoveTlcFail {
                                    //FIXME: we should define the error code carefully according
                                    //refer to https://github.com/lightning/bolts/blob/master/04-onion-routing.md#failure-messages
                                    error_code: 1,
                                }),
                            },
                            port,
                        ),
                    }),
                ))
                .expect("network actor is alive");
            let _ = recv.await.expect("RemoveTlc command replied");
        }
        Ok(())
    }

    pub fn handle_commitment_signed_command(
        &self,
        state: &mut ChannelActorState,
    ) -> ProcessingChannelResult {
        let flags = match state.state {
            ChannelState::CollaboratingFundingTx(flags)
                if !flags.contains(CollaboratingFundingTxFlags::COLLABRATION_COMPLETED) =>
            {
                return Err(ProcessingChannelError::InvalidState(format!(
                    "Unable to process commitment_signed command in state {:?}, as collaboration is not completed yet.",
                    &state.state
                )));
            }
            ChannelState::CollaboratingFundingTx(_) => {
                debug!(
                    "Processing commitment_signed command in from CollaboratingFundingTx state {:?}",
                    &state.state
                );
                CommitmentSignedFlags::SigningCommitment(SigningCommitmentFlags::empty())
            }
            ChannelState::SigningCommitment(flags)
                if flags.contains(SigningCommitmentFlags::OUR_COMMITMENT_SIGNED_SENT) =>
            {
                return Err(ProcessingChannelError::InvalidState(format!(
                    "Unable to process commitment_signed command in state {:?}, as we have already sent our commitment_signed message.",
                    &state.state
                )));
            }
            ChannelState::SigningCommitment(flags) => {
                debug!(
                    "Processing commitment_signed command in from SigningCommitment state {:?}",
                    &state.state
                );
                CommitmentSignedFlags::SigningCommitment(flags)
            }
            ChannelState::ChannelReady() => CommitmentSignedFlags::ChannelReady(),
            ChannelState::ShuttingDown(flags) => {
                if flags.contains(ShuttingDownFlags::AWAITING_PENDING_TLCS) {
                    debug!(
                        "Signing commitment transactions while shutdown is pending, current state {:?}",
                        &state.state
                    );
                    CommitmentSignedFlags::PendingShutdown(flags)
                } else {
                    return Err(ProcessingChannelError::InvalidState(format!(
                        "Unable to process commitment_signed message in shutdowning state with flags {:?}",
                        &flags
                    )));
                }
            }
            _ => {
                return Err(ProcessingChannelError::InvalidState(format!(
                    "Unable to send commitment signed message in state {:?}",
                    &state.state
                )));
            }
        };

        debug!(
            "Building and signing commitment tx for state {:?}",
            &state.state
        );
        let PartiallySignedCommitmentTransaction {
            version,
            commitment_tx,
            funding_tx_partial_signature,
            commitment_tx_partial_signature,
        } = state.build_and_sign_commitment_tx()?;

        debug!(
            "Sending next local nonce {:?} (previous nonce {:?})",
            state.get_next_local_nonce(),
            state.get_local_nonce().borrow()
        );
        let commitment_signed = CommitmentSigned {
            channel_id: state.get_id(),
            funding_tx_partial_signature,
            commitment_tx_partial_signature,
            next_local_nonce: state.get_next_local_nonce(),
        };
        debug!(
            "Sending built commitment_signed message: {:?}",
            &commitment_signed
        );
        self.network
            .send_message(NetworkActorMessage::new_command(
                NetworkActorCommand::SendFiberMessage(FiberMessageWithPeerId::new(
                    state.get_remote_peer_id(),
                    FiberMessage::commitment_signed(commitment_signed),
                )),
            ))
            .expect(ASSUME_NETWORK_ACTOR_ALIVE);
        self.network
            .send_message(NetworkActorMessage::new_event(
                NetworkActorEvent::NetworkServiceEvent(NetworkServiceEvent::LocalCommitmentSigned(
                    state.get_remote_peer_id(),
                    state.get_id(),
                    version,
                    commitment_tx,
                )),
            ))
            .expect("myself alive");

        match flags {
            CommitmentSignedFlags::SigningCommitment(flags) => {
                let flags = flags | SigningCommitmentFlags::OUR_COMMITMENT_SIGNED_SENT;
                state.update_state(ChannelState::SigningCommitment(flags));
                state.maybe_transition_to_tx_signatures(flags, &self.network)?;
            }
            CommitmentSignedFlags::ChannelReady() => {}
            CommitmentSignedFlags::PendingShutdown(_) => {
                state.maybe_transition_to_shutdown(&self.network)?;
            }
        }
        Ok(())
    }

    pub fn handle_add_tlc_command(
        &self,
        state: &mut ChannelActorState,
        command: AddTlcCommand,
    ) -> Result<u64, ProcessingChannelError> {
        debug!("handle add tlc command : {:?}", &command);
        state.check_for_tlc_update(Some(command.amount))?;
        let tlc = state.create_outbounding_tlc(command);
        state.insert_tlc(tlc.clone())?;

        debug!("Inserted tlc into channel state: {:?}", &tlc);
        // TODO: Note that since message sending is async,
        // we can't guarantee anything about the order of message sending
        // and state updating. And any of these may fail while the other succeeds.
        // We may need to handle all these possibilities.
        // To make things worse, we currently don't have a way to ACK all the messages.

        // Send tlc update message to peer.
        let msg = FiberMessageWithPeerId::new(
            state.get_remote_peer_id(),
            FiberMessage::add_tlc(AddTlc {
                channel_id: state.get_id(),
                tlc_id: tlc.id.into(),
                amount: tlc.amount,
                payment_hash: tlc.payment_hash,
                expiry: tlc.lock_time,
                hash_algorithm: tlc.hash_algorithm,
                onion_packet: tlc.onion_packet,
            }),
        );
        debug!("Sending AddTlc message: {:?}", &msg);
        self.network
            .send_message(NetworkActorMessage::new_command(
                NetworkActorCommand::SendFiberMessage(msg),
            ))
            .expect(ASSUME_NETWORK_ACTOR_ALIVE);

        self.handle_commitment_signed_command(state)?;
        Ok(tlc.id.into())
    }

    pub fn handle_remove_tlc_command(
        &self,
        state: &mut ChannelActorState,
        command: RemoveTlcCommand,
    ) -> ProcessingChannelResult {
        state.check_for_tlc_update(None)?;
        let tlc = state.remove_tlc_with_reason(TLCId::Received(command.id), command.reason)?;
        let msg = FiberMessageWithPeerId::new(
            state.get_remote_peer_id(),
            FiberMessage::remove_tlc(RemoveTlc {
                channel_id: state.get_id(),
                tlc_id: command.id,
                reason: command.reason,
            }),
        );
        self.network
            .send_message(NetworkActorMessage::new_command(
                NetworkActorCommand::SendFiberMessage(msg),
            ))
            .expect(ASSUME_NETWORK_ACTOR_ALIVE);

        debug!(
            "Channel ({:?}) balance after removing tlc {:?}: local balance: {}, remote balance: {}",
            state.get_id(),
            tlc,
            state.to_local_amount,
            state.to_remote_amount
        );
        state.maybe_transition_to_shutdown(&self.network)?;
        self.handle_commitment_signed_command(state)?;
        Ok(())
    }

    pub fn handle_shutdown_command(
        &self,
        state: &mut ChannelActorState,
        command: ShutdownCommand,
    ) -> ProcessingChannelResult {
        debug!("Handling shutdown command: {:?}", &command);
        let flags = match state.state {
            ChannelState::Closed(_) => {
                debug!("Channel already closed, ignoring shutdown command");
                return Ok(());
            }
            ChannelState::ChannelReady() => {
                debug!("Handling shutdown command in ChannelReady state");
                ShuttingDownFlags::empty()
            }
            ChannelState::ShuttingDown(flags) => {
                if !command.force {
                    debug!("we already in shutting down state: {:?}", &flags);
                    return Ok(());
                }
                flags
            }
            _ => {
                debug!("Handling shutdown command in state {:?}", &state.state);
                return Err(ProcessingChannelError::InvalidState(format!(
                    "Trying to send shutdown message while in invalid state {:?}",
                    &state.state
                )));
            }
        };

        state.check_shutdown_fee_rate(command.fee_rate, &command.close_script)?;

        if command.force {
            if let Some(transaction) = &state.latest_commitment_transaction {
                self.network
                    .send_message(NetworkActorMessage::new_event(
                        NetworkActorEvent::CommitmentTransactionPending(
                            transaction.clone(),
                            state.get_id(),
                        ),
                    ))
                    .expect(ASSUME_NETWORK_ACTOR_ALIVE);

                state.update_state(ChannelState::ShuttingDown(
                    ShuttingDownFlags::WAITING_COMMITMENT_CONFIRMATION,
                ));
            } else {
                return Err(ProcessingChannelError::InvalidState(
                    "Force shutdown without a valid commitment transaction".to_string(),
                ));
            }
        } else {
            self.network
                .send_message(NetworkActorMessage::new_command(
                    NetworkActorCommand::SendFiberMessage(FiberMessageWithPeerId::new(
                        self.get_remote_peer_id(),
                        FiberMessage::shutdown(Shutdown {
                            channel_id: state.get_id(),
                            close_script: command.close_script.clone(),
                            fee_rate: command.fee_rate,
                            force: command.force,
                        }),
                    )),
                ))
                .expect(ASSUME_NETWORK_ACTOR_ALIVE);

            state.local_shutdown_script = Some(command.close_script.clone());
            state.local_shutdown_fee_rate = Some(command.fee_rate.as_u64());
            state.update_state(ChannelState::ShuttingDown(
                flags | ShuttingDownFlags::OUR_SHUTDOWN_SENT,
            ));
            debug!(
                "Channel state updated to {:?} after processing shutdown command",
                &state.state
            );

            state.maybe_transition_to_shutdown(&self.network)?;
        }
        Ok(())
    }

    pub async fn handle_update_command(
        &self,
        state: &mut ChannelActorState,
        command: UpdateCommand,
    ) -> ProcessingChannelResult {
        if !state.is_public() {
            return Err(ProcessingChannelError::InvalidState(
                "Only public channel can be updated".to_string(),
            ));
        }

        let UpdateCommand {
            tlc_locktime_expiry_delta,
            tlc_minimum_value,
            tlc_maximum_value,
            tlc_fee_proportional_millionths,
        } = command;

        let mut updated = false;

        if let Some(delta) = tlc_locktime_expiry_delta {
            updated = updated || state.update_our_locktime_expiry_delta(delta);
        }

        if let Some(value) = tlc_minimum_value {
            updated = updated || state.update_our_tlc_min_value(value);
        }

        if let Some(value) = tlc_maximum_value {
            updated = updated || state.update_our_tlc_max_value(value);
        }

        if let Some(fee) = tlc_fee_proportional_millionths {
            updated = updated || state.update_our_tlc_fee_proportional_millionths(fee);
        }

        if updated {
            state.broadcast_channel_update(&self.network).await;
        }

        Ok(())
    }

    // This is the dual of `handle_tx_collaboration_msg`. Any logic error here is likely
    // to present in the other function as well.
    pub fn handle_tx_collaboration_command(
        &self,
        state: &mut ChannelActorState,
        command: TxCollaborationCommand,
    ) -> Result<(), ProcessingChannelError> {
        debug!("Handling tx collaboration command: {:?}", &command);
        let is_complete_command = matches!(command, TxCollaborationCommand::TxComplete());
        let is_waiting_for_remote = match state.state {
            ChannelState::CollaboratingFundingTx(flags) => {
                flags.contains(CollaboratingFundingTxFlags::AWAITING_REMOTE_TX_COLLABORATION_MSG)
            }
            _ => false,
        };

        // We first exclude below cases that are invalid for tx collaboration,
        // and then process the commands.
        let flags = match state.state {
            ChannelState::NegotiatingFunding(NegotiatingFundingFlags::INIT_SENT)
                if state.is_acceptor =>
            {
                return Err(ProcessingChannelError::InvalidState(
                    "Acceptor tries to start sending tx collaboration message".to_string(),
                ));
            }
            ChannelState::NegotiatingFunding(_) => {
                debug!("Beginning processing tx collaboration command, and transitioning from {:?} to CollaboratingFundingTx state", state.state);
                state.state =
                    ChannelState::CollaboratingFundingTx(CollaboratingFundingTxFlags::empty());
                CollaboratingFundingTxFlags::empty()
            }
            ChannelState::CollaboratingFundingTx(_)
                if !is_complete_command && is_waiting_for_remote =>
            {
                return Err(ProcessingChannelError::InvalidState(format!(
                    "Trying to process command {:?} while in {:?} (should only send non-complete message after received response from peer)",
                    &command, state.state
                )));
            }
            ChannelState::CollaboratingFundingTx(flags) => {
                debug!(
                    "Processing tx collaboration command {:?} for state {:?}",
                    &command, &state.state
                );
                flags
            }
            _ => {
                return Err(ProcessingChannelError::InvalidState(format!(
                    "Invalid tx collaboration command {:?} for state {:?}",
                    &command, state.state
                )));
            }
        };

        // TODO: Note that we may deadlock here if send_tx_collaboration_command does successfully send the message,
        // as in that case both us and the remote are waiting for each other to send the message.
        match command {
            TxCollaborationCommand::TxUpdate(tx_update) => {
                let fiber_message = FiberMessage::tx_update(TxUpdate {
                    channel_id: state.get_id(),
                    tx: tx_update.transaction.clone(),
                });
                self.network
                    .send_message(NetworkActorMessage::new_command(
                        NetworkActorCommand::SendFiberMessage(FiberMessageWithPeerId::new(
                            state.get_remote_peer_id(),
                            fiber_message,
                        )),
                    ))
                    .expect(ASSUME_NETWORK_ACTOR_ALIVE);

                state.update_state(ChannelState::CollaboratingFundingTx(
                    CollaboratingFundingTxFlags::AWAITING_REMOTE_TX_COLLABORATION_MSG,
                ));
                state.funding_tx = Some(tx_update.transaction.clone());
                state.maybe_complete_tx_collaboration(tx_update.transaction, &self.network)?;
            }
            TxCollaborationCommand::TxComplete() => {
                state.check_tx_complete_preconditions()?;
                let fiber_message = FiberMessage::tx_complete(TxComplete {
                    channel_id: state.get_id(),
                });
                self.network
                    .send_message(NetworkActorMessage::new_command(
                        NetworkActorCommand::SendFiberMessage(FiberMessageWithPeerId::new(
                            state.get_remote_peer_id(),
                            fiber_message,
                        )),
                    ))
                    .expect(ASSUME_NETWORK_ACTOR_ALIVE);

                state.update_state(ChannelState::CollaboratingFundingTx(
                    flags | CollaboratingFundingTxFlags::OUR_TX_COMPLETE_SENT,
                ));
            }
        }

        Ok(())
    }

    pub async fn handle_command(
        &self,
        state: &mut ChannelActorState,
        command: ChannelCommand,
    ) -> Result<(), ProcessingChannelError> {
        match command {
            ChannelCommand::TxCollaborationCommand(tx_collaboration_command) => {
                self.handle_tx_collaboration_command(state, tx_collaboration_command)
            }
            ChannelCommand::CommitmentSigned() => self.handle_commitment_signed_command(state),
            ChannelCommand::AddTlc(command, reply) => {
                match self.handle_add_tlc_command(state, command) {
                    Ok(tlc_id) => {
                        let _ = reply.send(Ok(AddTlcResponse { tlc_id }));
                        Ok(())
                    }
                    Err(err) => {
                        let _ = reply.send(Err(err.to_string()));
                        Err(err)
                    }
                }
            }
            ChannelCommand::RemoveTlc(command, reply) => {
                match self.handle_remove_tlc_command(state, command) {
                    Ok(_) => {
                        let _ = reply.send(Ok(()));
                        Ok(())
                    }
                    Err(err) => {
                        let _ = reply.send(Err(err.to_string()));
                        Err(err)
                    }
                }
            }
            ChannelCommand::Shutdown(command, reply) => {
                match self.handle_shutdown_command(state, command) {
                    Ok(_) => {
                        debug!("Shutdown command processed successfully");
                        let _ = reply.send(Ok(()));
                        Ok(())
                    }
                    Err(err) => {
                        debug!("Error processing shutdown command: {:?}", &err);
                        let _ = reply.send(Err(err.to_string()));
                        Err(err)
                    }
                }
            }
            ChannelCommand::Update(command, reply) => {
                match self.handle_update_command(state, command).await {
                    Ok(_) => {
                        debug!("Update command processed successfully");
                        let _ = reply.send(Ok(()));
                        Ok(())
                    }
                    Err(err) => {
                        debug!("Error processing update command: {:?}", &err);
                        let _ = reply.send(Err(err.to_string()));
                        Err(err)
                    }
                }
            }
        }
    }

    pub async fn handle_event(
        &self,
        myself: &ActorRef<ChannelActorMessage>,
        state: &mut ChannelActorState,
        event: ChannelEvent,
    ) -> Result<(), ProcessingChannelError> {
        match event {
            ChannelEvent::FundingTransactionConfirmed => {
                debug!("Funding transaction confirmed");
                let flags = match state.state {
                    ChannelState::AwaitingChannelReady(flags) => flags,
                    ChannelState::AwaitingTxSignatures(f)
                        if f.contains(AwaitingTxSignaturesFlags::TX_SIGNATURES_SENT) =>
                    {
                        AwaitingChannelReadyFlags::empty()
                    }
                    _ => {
                        return Err(ProcessingChannelError::InvalidState(format!(
                            "Expecting funding transaction confirmed event in state AwaitingChannelReady or after TX_SIGNATURES_SENT, but got state {:?}", &state.state)));
                    }
                };
                self.network
                    .send_message(NetworkActorMessage::new_command(
                        NetworkActorCommand::SendFiberMessage(FiberMessageWithPeerId::new(
                            state.get_remote_peer_id(),
                            FiberMessage::channel_ready(ChannelReady {
                                channel_id: state.get_id(),
                            }),
                        )),
                    ))
                    .expect(ASSUME_NETWORK_ACTOR_ALIVE);
                let flags = flags | AwaitingChannelReadyFlags::OUR_CHANNEL_READY;
                state.update_state(ChannelState::AwaitingChannelReady(flags));
                if flags.contains(AwaitingChannelReadyFlags::CHANNEL_READY) {
                    debug!("Running on_channel_ready as funding transaction confirmed");
                    state.on_channel_ready(&self.network).await;
                }
            }
            ChannelEvent::CommitmentTransactionConfirmed => {
                match state.state {
                    ChannelState::ShuttingDown(flags)
                        if flags.contains(ShuttingDownFlags::WAITING_COMMITMENT_CONFIRMATION) => {}
                    _ => {
                        return Err(ProcessingChannelError::InvalidState(format!(
                            "Expecting commitment transaction confirmed event in state ShuttingDown, but got state {:?}", &state.state)
                        ));
                    }
                };
                state.update_state(ChannelState::Closed(CloseFlags::UNCOOPERATIVE));
                debug!("Channel closed with uncooperative close");
            }
            ChannelEvent::PeerDisconnected => {
                myself.stop(Some("PeerDisconnected".to_string()));
            }
            ChannelEvent::ClosingTransactionConfirmed => {
                myself.stop(Some("ChannelClosed".to_string()));
            }
        }
        Ok(())
    }

    fn get_funding_and_reserved_amount(
        &self,
        funding_amount: u128,
        udt_type_script: &Option<Script>,
    ) -> Result<(u128, u64), ProcessingChannelError> {
        match udt_type_script {
            Some(_) => Ok((funding_amount, DEFAULT_UDT_MINIMAL_CKB_AMOUNT)),
            _ => {
                let reserved_ckb_amount = DEFAULT_CHANNEL_MINIMAL_CKB_AMOUNT;
                if funding_amount < reserved_ckb_amount.into() {
                    return Err(ProcessingChannelError::InvalidParameter(format!(
                        "The value of the channel should be greater than the reserved amount: {}",
                        reserved_ckb_amount
                    )));
                }
                let funding_amount = funding_amount - reserved_ckb_amount as u128;
                Ok((funding_amount, reserved_ckb_amount))
            }
        }
    }
}

#[rasync_trait]
impl<S> Actor for ChannelActor<S>
where
    S: ChannelActorStateStore + InvoiceStore + Send + Sync + 'static,
{
    type Msg = ChannelActorMessage;
    type State = ChannelActorState;
    type Arguments = ChannelInitializationParameter;

    async fn pre_start(
        &self,
        _myself: ActorRef<Self::Msg>,
        args: Self::Arguments,
    ) -> Result<Self::State, ActorProcessingErr> {
        // startup the event processing
        match args {
            ChannelInitializationParameter::AcceptChannel(AcceptChannelParameter {
                funding_amount: my_funding_amount,
                reserved_ckb_amount: my_reserved_ckb_amount,
                funding_lock_script: my_funding_lock_script,
                public_channel_info,
                seed,
                open_channel,
                channel_id_sender,
            }) => {
                let peer_id = self.get_remote_peer_id();
                debug!(
                    "Accepting channel {:?} to peer {:?}",
                    &open_channel, &peer_id
                );

                let counterpart_pubkeys = (&open_channel).into();
                let OpenChannel {
                    channel_id,
                    channel_flags,
                    chain_hash,
                    commitment_fee_rate,
                    funding_fee_rate,
                    funding_udt_type_script,
                    funding_lock_script,
                    funding_amount,
                    reserved_ckb_amount,
                    to_local_delay,
                    first_per_commitment_point,
                    second_per_commitment_point,
                    next_local_nonce,
                    max_tlc_value_in_flight,
                    max_num_of_accept_tlcs,
                    channel_announcement_nonce,
                    ..
                } = &open_channel;

                if *chain_hash != get_chain_hash() {
                    return Err(Box::new(ProcessingChannelError::InvalidParameter(format!(
                        "Invalid chain hash {:?}",
                        chain_hash
                    ))));
                }

                // TODO: we may reject the channel opening request here
                // if the peer want to open a public channel, but we don't want to.
                let public = channel_flags.contains(ChannelFlags::PUBLIC);
                if public && channel_announcement_nonce.is_none()
                    || public && public_channel_info.is_none()
                {
                    return Err(Box::new(ProcessingChannelError::InvalidParameter(
                        "Public channel should have channel announcement nonce and public channel info".to_string(),
                    )));
                }

                let mut state = ChannelActorState::new_inbound_channel(
                    *channel_id,
                    public_channel_info,
                    my_funding_amount,
                    my_reserved_ckb_amount,
                    *commitment_fee_rate,
                    *funding_fee_rate,
                    funding_udt_type_script.clone(),
                    &seed,
                    self.get_local_pubkey(),
                    self.get_remote_pubkey(),
                    my_funding_lock_script.clone(),
                    funding_lock_script.clone(),
                    *funding_amount,
                    *reserved_ckb_amount,
                    *to_local_delay,
                    counterpart_pubkeys,
                    next_local_nonce.clone(),
                    channel_announcement_nonce.clone(),
                    *first_per_commitment_point,
                    *second_per_commitment_point,
                    *max_tlc_value_in_flight,
                    *max_num_of_accept_tlcs,
                );

                state.check_ckb_params(vec![
                    "local_reserved_ckb_amount",
                    "remote_reserved_ckb_amount",
                    "commitment_fee_rate",
                    "funding_fee_rate",
                    "max_num_of_accept_tlcs",
                ])?;

                let commitment_number = INITIAL_COMMITMENT_NUMBER;

                let channel_announcement_nonce = if public {
                    Some(state.get_channel_announcement_musig2_pubnonce())
                } else {
                    None
                };
                let accept_channel = AcceptChannel {
                    channel_id: *channel_id,
                    funding_amount: my_funding_amount,
                    funding_lock_script: my_funding_lock_script,
                    reserved_ckb_amount: my_reserved_ckb_amount,
                    max_tlc_value_in_flight: DEFAULT_MAX_TLC_VALUE_IN_FLIGHT,
                    max_num_of_accept_tlcs: DEFAULT_MAX_NUM_OF_ACCEPT_TLCS,
                    to_local_delay: *to_local_delay,
                    funding_pubkey: state.signer.funding_key.pubkey(),
                    revocation_basepoint: state.signer.revocation_base_key.pubkey(),
                    payment_basepoint: state.signer.payment_key.pubkey(),
                    min_tlc_value: DEFAULT_MIN_TLC_VALUE,
                    delayed_payment_basepoint: state.signer.delayed_payment_base_key.pubkey(),
                    tlc_basepoint: state.signer.tlc_base_key.pubkey(),
                    first_per_commitment_point: state
                        .signer
                        .get_commitment_point(commitment_number),
                    second_per_commitment_point: state
                        .signer
                        .get_commitment_point(commitment_number + 1),
                    channel_announcement_nonce,
                    next_local_nonce: state.get_local_musig2_pubnonce(),
                };

                let command = FiberMessageWithPeerId::new(
                    peer_id,
                    FiberMessage::accept_channel(accept_channel),
                );
                // TODO: maybe we should not use try_send here.
                self.network
                    .send_message(NetworkActorMessage::new_command(
                        NetworkActorCommand::SendFiberMessage(command),
                    ))
                    .expect(ASSUME_NETWORK_ACTOR_ALIVE);

                state.update_state(ChannelState::NegotiatingFunding(
                    NegotiatingFundingFlags::INIT_SENT,
                ));
                if let Some(sender) = channel_id_sender {
                    sender.send(state.get_id()).expect("Receive not dropped");
                }
                Ok(state)
            }
            ChannelInitializationParameter::OpenChannel(OpenChannelParameter {
                funding_amount,
                seed,
                public_channel_info,
                funding_udt_type_script,
                funding_lock_script,
                channel_id_sender,
                commitment_fee_rate,
                funding_fee_rate,
                max_num_of_accept_tlcs,
                max_tlc_value_in_flight,
            }) => {
                let public = public_channel_info.is_some();
                let peer_id = self.get_remote_peer_id();
                info!("Trying to open a channel to {:?}", &peer_id);

                let commitment_fee_rate =
                    commitment_fee_rate.unwrap_or(DEFAULT_COMMITMENT_FEE_RATE);
                let funding_fee_rate = funding_fee_rate.unwrap_or(DEFAULT_FEE_RATE);

                let (funding_amount, reserved_ckb_amount) =
                    self.get_funding_and_reserved_amount(funding_amount, &funding_udt_type_script)?;

                let mut channel = ChannelActorState::new_outbound_channel(
                    public_channel_info,
                    &seed,
                    self.get_local_pubkey(),
                    self.get_remote_pubkey(),
                    funding_amount,
                    reserved_ckb_amount,
                    commitment_fee_rate,
                    funding_fee_rate,
                    funding_udt_type_script.clone(),
                    funding_lock_script.clone(),
                    max_tlc_value_in_flight.unwrap_or(DEFAULT_MAX_TLC_VALUE_IN_FLIGHT),
                    max_num_of_accept_tlcs.unwrap_or(DEFAULT_MAX_NUM_OF_ACCEPT_TLCS),
                    LockTime::new(DEFAULT_TO_LOCAL_DELAY_BLOCKS),
                );

                channel.check_ckb_params(vec![
                    "commitment_fee_rate",
                    "funding_fee_rate",
                    "local_reserved_ckb_amount",
                    "max_num_of_accept_tlcs",
                ])?;

                let channel_flags = if public {
                    ChannelFlags::PUBLIC
                } else {
                    ChannelFlags::empty()
                };
                let channel_announcement_nonce = if public {
                    Some(channel.get_channel_announcement_musig2_pubnonce())
                } else {
                    None
                };
                let commitment_number = INITIAL_COMMITMENT_NUMBER;
                let message = FiberMessage::ChannelInitialization(OpenChannel {
                    chain_hash: get_chain_hash(),
                    channel_id: channel.get_id(),
                    funding_udt_type_script,
                    funding_lock_script,
                    funding_amount: channel.to_local_amount,
                    reserved_ckb_amount: channel.local_reserved_ckb_amount,
                    funding_fee_rate,
                    commitment_fee_rate,
                    max_tlc_value_in_flight: channel.max_tlc_value_in_flight,
                    max_num_of_accept_tlcs: channel.max_num_of_accept_tlcs,
                    min_tlc_value: DEFAULT_MIN_TLC_VALUE,
                    to_local_delay: LockTime::new(DEFAULT_TO_LOCAL_DELAY_BLOCKS),
                    channel_flags,
                    first_per_commitment_point: channel
                        .signer
                        .get_commitment_point(commitment_number),
                    second_per_commitment_point: channel
                        .signer
                        .get_commitment_point(commitment_number + 1),
                    funding_pubkey: channel
                        .get_local_channel_parameters()
                        .pubkeys
                        .funding_pubkey,
                    revocation_basepoint: channel
                        .get_local_channel_parameters()
                        .pubkeys
                        .revocation_base_key,
                    payment_basepoint: channel
                        .get_local_channel_parameters()
                        .pubkeys
                        .payment_base_key,
                    delayed_payment_basepoint: channel
                        .get_local_channel_parameters()
                        .pubkeys
                        .delayed_payment_base_key,
                    tlc_basepoint: channel.get_local_channel_parameters().pubkeys.tlc_base_key,
                    next_local_nonce: channel.get_local_musig2_pubnonce(),
                    channel_announcement_nonce,
                });

                debug!(
                    "Created OpenChannel message to {:?}: {:?}",
                    &peer_id, &message
                );
                self.network
                    .send_message(NetworkActorMessage::new_command(
                        NetworkActorCommand::SendFiberMessage(FiberMessageWithPeerId {
                            peer_id: peer_id.clone(),
                            message,
                        }),
                    ))
                    .expect(ASSUME_NETWORK_ACTOR_ALIVE);
                // TODO: note that we can't actually guarantee that this OpenChannel message is sent here.
                // It is even possible that the peer_id is bogus, and we can't send a message to it.
                // We need some book-keeping service to remove all the OUR_INIT_SENT channels.
                channel.update_state(ChannelState::NegotiatingFunding(
                    NegotiatingFundingFlags::OUR_INIT_SENT,
                ));
                debug!(
                    "Channel to peer {:?} with id {:?} created",
                    &peer_id,
                    &channel.get_id()
                );

                channel_id_sender
                    .send(channel.get_id())
                    .expect("Receive not dropped");
                Ok(channel)
            }
            ChannelInitializationParameter::ReestablishChannel(channel_id) => {
                let mut channel = self
                    .store
                    .get_channel_actor_state(&channel_id)
                    .expect("channel should exist");
                channel.reestablishing = true;

                let reestablish_channel = ReestablishChannel {
                    channel_id,
                    local_commitment_number: channel.get_current_commitment_number(true),
                    remote_commitment_number: channel.get_current_commitment_number(false),
                };

                let command = FiberMessageWithPeerId::new(
                    self.get_remote_peer_id(),
                    FiberMessage::reestablish_channel(reestablish_channel),
                );

                self.network
                    .send_message(NetworkActorMessage::new_command(
                        NetworkActorCommand::SendFiberMessage(command),
                    ))
                    .expect(ASSUME_NETWORK_ACTOR_ALIVE);

                // If the channel is already ready, we should notify the network actor.
                // so that we update the network.outpoint_channel_map
                if matches!(channel.state, ChannelState::ChannelReady()) {
                    self.network
                        .send_message(NetworkActorMessage::new_event(
                            NetworkActorEvent::ChannelReady(
                                channel.get_id(),
                                channel.get_remote_peer_id(),
                                channel.get_funding_transaction_outpoint(),
                            ),
                        ))
                        .expect(ASSUME_NETWORK_ACTOR_ALIVE);
                }
                Ok(channel)
            }
        }
    }

    async fn handle(
        &self,
        myself: ActorRef<Self::Msg>,
        message: Self::Msg,
        state: &mut Self::State,
    ) -> Result<(), ActorProcessingErr> {
        match message {
            ChannelActorMessage::PeerMessage(message) => {
                if let Err(error) = self.handle_peer_message(state, message).await {
                    error!("Error while processing channel message: {:?}", error);
                }
            }
            ChannelActorMessage::Command(command) => {
                if let Err(err) = self.handle_command(state, command).await {
                    error!("Error while processing channel command: {:?}", err);
                }
            }
            ChannelActorMessage::Event(e) => {
                if let Err(err) = self.handle_event(&myself, state, e).await {
                    error!("Error while processing channel event: {:?}", err);
                }
            }
        }

        self.store.insert_channel_actor_state(state.clone());
        Ok(())
    }
}

#[derive(Copy, Clone, Debug, PartialEq, Eq, Serialize, Deserialize)]
pub struct CommitmentNumbers {
    pub local: u64,
    pub remote: u64,
}

impl Default for CommitmentNumbers {
    fn default() -> Self {
        Self::new()
    }
}

impl CommitmentNumbers {
    pub fn new() -> Self {
        Self {
            local: INITIAL_COMMITMENT_NUMBER,
            remote: INITIAL_COMMITMENT_NUMBER,
        }
    }

    pub fn get_local(&self) -> u64 {
        self.local
    }

    pub fn get_remote(&self) -> u64 {
        self.remote
    }

    pub fn increment_local(&mut self) {
        self.local += 1;
    }

    pub fn increment_remote(&mut self) {
        self.remote += 1;
    }

    pub fn flip(&self) -> Self {
        Self {
            local: self.remote,
            remote: self.local,
        }
    }
}

#[derive(Copy, Clone, Debug, Serialize, Deserialize)]
pub struct TLCIds {
    pub offering: u64,
    pub received: u64,
}

impl Default for TLCIds {
    fn default() -> Self {
        Self::new()
    }
}

impl TLCIds {
    pub fn new() -> Self {
        Self {
            offering: 0,
            received: 0,
        }
    }

    pub fn get_next_offering(&self) -> u64 {
        self.offering
    }

    pub fn get_next_received(&self) -> u64 {
        self.received
    }

    pub fn increment_offering(&mut self) {
        self.offering += 1;
    }

    pub fn increment_received(&mut self) {
        self.received += 1;
    }
}

#[derive(Copy, Clone, Debug, PartialEq, Eq, Serialize, Deserialize, PartialOrd, Ord)]
pub enum TLCId {
    Offered(u64),
    Received(u64),
}

impl From<TLCId> for u64 {
    fn from(id: TLCId) -> u64 {
        match id {
            TLCId::Offered(id) => id,
            TLCId::Received(id) => id,
        }
    }
}

impl TLCId {
    pub fn is_offered(&self) -> bool {
        matches!(self, TLCId::Offered(_))
    }

    pub fn is_received(&self) -> bool {
        !self.is_offered()
    }

    pub fn flip(&self) -> Self {
        match self {
            TLCId::Offered(id) => TLCId::Received(*id),
            TLCId::Received(id) => TLCId::Offered(*id),
        }
    }

    pub fn flip_mut(&mut self) {
        *self = self.flip();
    }
}

#[serde_as]
#[derive(Clone, Serialize, Deserialize)]
pub struct ChannelActorState {
    pub state: ChannelState,
    // The data below are only relevant if the channel is public.
    pub public_channel_info: Option<PublicChannelInfo>,

    // The local public key used to establish p2p network connection.
    pub local_pubkey: Pubkey,
    // The remote public key used to establish p2p network connection.
    pub remote_pubkey: Pubkey,

    // The lock script for funding, used to be the default lock script for the shutdown transaction.
    #[serde_as(as = "Option<EntityHex>")]
    pub local_funding_script: Option<Script>,
    #[serde_as(as = "Option<EntityHex>")]
    pub remote_funding_script: Option<Script>,

    pub id: Hash256,
    #[serde_as(as = "Option<EntityHex>")]
    pub funding_tx: Option<Transaction>,

    #[serde_as(as = "Option<EntityHex>")]
    pub funding_udt_type_script: Option<Script>,

    // Is this channel initially inbound?
    // An inbound channel is one where the counterparty is the funder of the channel.
    pub is_acceptor: bool,

    // TODO: consider transaction fee while building the commitment transaction.

    // The invariant here is that the sum of `to_local_amount` and `to_remote_amount`
    // should be equal to the total amount of the channel.
    // The changes of both `to_local_amount` and `to_remote_amount`
    // will always happen after a revoke_and_ack message is sent/received.
    // This means that while calculating the amounts for commitment transactions,
    // processing add_tlc command and messages, we need to take into account that
    // the amounts are not decremented/incremented yet.

    // The amount of CKB/UDT that we own in the channel.
    // This value will only change after we have resolved a tlc.
    pub to_local_amount: u128,
    // The amount of CKB/UDT that the remote owns in the channel.
    // This value will only change after we have resolved a tlc.
    pub to_remote_amount: u128,

    // these two amounts used to keep the minimal ckb amount for the two parties
    // TLC operations will not affect these two amounts, only used to keep the commitment transactions
    // to be valid, so that any party can close the channel at any time.
    // Note: the values are different for the UDT scenario
    pub local_reserved_ckb_amount: u64,
    pub remote_reserved_ckb_amount: u64,

    // The commitment fee rate is used to calculate the fee for the commitment transactions.
    // The side who want to submit the commitment transaction will pay fee
    pub commitment_fee_rate: u64,

    // The fee rate used for funding transaction, the initiator may set it as `funding_fee_rate` option,
    // if it's not set, DEFAULT_FEE_RATE will be used as default value, two sides will use the same fee rate
    pub funding_fee_rate: u64,

    // Signer is used to sign the commitment transactions.
    pub signer: InMemorySigner,

    // Cached channel parameter for easier of access.
    pub local_channel_parameters: ChannelParametersOneParty,

    // Commitment numbers that are used to derive keys.
    // This value is guaranteed to be 0 when channel is just created.
    pub commitment_numbers: CommitmentNumbers,

    // The maximum value can be in pending
    pub max_tlc_value_in_flight: u128,

    // The maximum number of tlcs that we can accept.
    pub max_num_of_accept_tlcs: u64,

    // Below are fields that are only usable after the channel is funded,
    // (or at some point of the state).

    // The id of next offering/received tlc, must increment by 1 for each new tlc.
    pub tlc_ids: TLCIds,

    // BtreeMap of tlc ids to pending tlcs.
    // serde_as is required for serde to json, as json requires keys to be strings.
    // See https://stackoverflow.com/questions/51276896/how-do-i-use-serde-to-serialize-a-hashmap-with-structs-as-keys-to-json
    #[serde_as(as = "Vec<(_, _)>")]
    pub tlcs: BTreeMap<TLCId, DetailedTLCInfo>,

    // The counterparty has already sent a shutdown message with this script.
    #[serde_as(as = "Option<EntityHex>")]
    pub remote_shutdown_script: Option<Script>,
    // The holder has set a shutdown script.
    #[serde_as(as = "Option<EntityHex>")]
    pub local_shutdown_script: Option<Script>,

    pub previous_remote_nonce: Option<PubNonce>,
    pub remote_nonce: Option<PubNonce>,

    // The latest commitment transaction we're holding
    #[serde_as(as = "Option<EntityHex>")]
    pub latest_commitment_transaction: Option<Transaction>,

    // All the commitment point that are sent from the counterparty.
    // We need to save all these points to derive the keys for the commitment transactions.
    pub remote_commitment_points: Vec<Pubkey>,
    pub remote_channel_parameters: Option<ChannelParametersOneParty>,
    pub local_shutdown_signature: Option<PartialSignature>,
    pub local_shutdown_fee_rate: Option<u64>,
    pub remote_shutdown_fee_rate: Option<u64>,
    pub remote_shutdown_signature: Option<PartialSignature>,

    // A flag to indicate whether the channel is reestablishing, we won't process any messages until the channel is reestablished.
    pub reestablishing: bool,

    pub created_at: SystemTime,
}

// This struct holds the channel information that are only relevant when the channel
// is public. The information includes signatures to the channel announcement message,
// our config for the channel that will be published to the network (via ChannelUpdate).
// For ChannelUpdate config, only information on our side are saved here because we have no
// control to the config on the counterparty side. And they will publish
// the config to the network via another ChannelUpdate message.
#[derive(Default, Clone, Debug, Serialize, Deserialize)]
pub struct PublicChannelInfo {
    // The fee rate for tlc transfers. We only have these values set when
    // this is a public channel. Both sides may set this value differently.
    // This is a fee that is paid by the sender of the tlc.
    // The detailed calculation for the fee of forwarding tlcs is
    // `fee = round_above(tlc_fee_proportional_millionths * tlc_value / 1,000,000)`.
    // TODO: consider this value while building the commitment transaction.
    pub tlc_fee_proportional_millionths: Option<u128>,
    // Max/min value of the tlc that we will accept.
    pub tlc_max_value: Option<u128>,
    pub tlc_min_value: Option<u128>,
    // The locktime expiry delta. This is the number of blocks that the locktime.
    pub tlc_locktime_expiry_delta: Option<u64>,

    // Channel announcement signatures, may be empty for private channel.
    pub local_channel_announcement_signature: Option<(EcdsaSignature, PartialSignature)>,
    pub remote_channel_announcement_signature: Option<(EcdsaSignature, PartialSignature)>,
    pub remote_channel_announcement_nonce: Option<PubNonce>,

    pub channel_announcement: Option<ChannelAnnouncement>,
}

impl PublicChannelInfo {
    pub fn new(
        tlc_locktime_expiry_delta: u64,
        tlc_min_value: u128,
        tlc_max_value: u128,
        tlc_fee_proportional_millionths: u128,
    ) -> Self {
        Self {
            tlc_fee_proportional_millionths: Some(tlc_fee_proportional_millionths),
            tlc_max_value: Some(tlc_max_value),
            tlc_min_value: Some(tlc_min_value),
            tlc_locktime_expiry_delta: Some(tlc_locktime_expiry_delta),
            ..Default::default()
        }
    }
}

#[derive(PartialEq, Eq, Clone, Debug)]
pub struct ClosedChannel {}

#[derive(Debug)]
pub enum ChannelEvent {
    PeerDisconnected,
    FundingTransactionConfirmed,
    CommitmentTransactionConfirmed,
    ClosingTransactionConfirmed,
}

pub type ProcessingChannelResult = Result<(), ProcessingChannelError>;

#[derive(Error, Debug)]
pub enum ProcessingChannelError {
    #[error("Invalid state: {0}")]
    InvalidState(String),
    #[error("Repeated processing message: {0}")]
    RepeatedProcessing(String),
    #[error("Invalid parameter: {0}")]
    InvalidParameter(String),
    #[error("Failed to spawn actor: {0}")]
    SpawnErr(#[from] SpawnErr),
    #[error("Musig2 VerifyError: {0}")]
    Musig2VerifyError(#[from] VerifyError),
    #[error("Musig2 SigningError: {0}")]
    Musig2SigningError(#[from] SigningError),
    #[error("Failed to peel onion packet: {0}")]
    PeelingOnionPacketError(String),
}

bitflags! {
    #[derive(Copy, Clone, Debug, PartialEq, Eq, Serialize, Deserialize)]
    #[serde(transparent)]
    pub struct ChannelFlags: u8 {
        const PUBLIC = 1;
    }

    #[derive(Copy, Clone, Debug, PartialEq, Eq, Serialize, Deserialize)]
    #[serde(transparent)]
    pub struct NegotiatingFundingFlags: u32 {
        const OUR_INIT_SENT = 1;
        const THEIR_INIT_SENT = 1 << 1;
        const INIT_SENT = NegotiatingFundingFlags::OUR_INIT_SENT.bits() | NegotiatingFundingFlags::THEIR_INIT_SENT.bits();
    }

    #[derive(Copy, Clone, Debug, PartialEq, Eq, Serialize, Deserialize)]
    #[serde(transparent)]
    pub struct CollaboratingFundingTxFlags: u32 {
        const AWAITING_REMOTE_TX_COLLABORATION_MSG = 1;
        const PREPARING_LOCAL_TX_COLLABORATION_MSG = 1 << 1;
        const OUR_TX_COMPLETE_SENT = 1 << 2;
        const THEIR_TX_COMPLETE_SENT = 1 << 3;
        const COLLABRATION_COMPLETED = CollaboratingFundingTxFlags::OUR_TX_COMPLETE_SENT.bits() | CollaboratingFundingTxFlags::THEIR_TX_COMPLETE_SENT.bits();
    }

    #[derive(Copy, Clone, Debug, PartialEq, Eq, Serialize, Deserialize)]
    #[serde(transparent)]
    pub struct SigningCommitmentFlags: u32 {
        const OUR_COMMITMENT_SIGNED_SENT = 1;
        const THEIR_COMMITMENT_SIGNED_SENT = 1 << 1;
        const COMMITMENT_SIGNED_SENT = SigningCommitmentFlags::OUR_COMMITMENT_SIGNED_SENT.bits() | SigningCommitmentFlags::THEIR_COMMITMENT_SIGNED_SENT.bits();
    }

    #[derive(Copy, Clone, Debug, PartialEq, Eq, Serialize, Deserialize)]
    #[serde(transparent)]
    pub struct AwaitingTxSignaturesFlags: u32 {
        const OUR_TX_SIGNATURES_SENT = 1;
        const THEIR_TX_SIGNATURES_SENT = 1 << 1;
        const TX_SIGNATURES_SENT = AwaitingTxSignaturesFlags::OUR_TX_SIGNATURES_SENT.bits() | AwaitingTxSignaturesFlags::THEIR_TX_SIGNATURES_SENT.bits();
    }

    #[derive(Copy, Clone, Debug, PartialEq, Eq, Serialize, Deserialize)]
    #[serde(transparent)]
    pub struct AwaitingChannelReadyFlags: u32 {
        const OUR_CHANNEL_READY = 1;
        const THEIR_CHANNEL_READY = 1 << 1;
        const CHANNEL_READY = AwaitingChannelReadyFlags::OUR_CHANNEL_READY.bits() | AwaitingChannelReadyFlags::THEIR_CHANNEL_READY.bits();
    }

    #[derive(Copy, Clone, Debug, PartialEq, Eq, Serialize, Deserialize)]
    #[serde(transparent)]
    pub struct ShuttingDownFlags: u32 {
        /// Indicates that we have sent a `shutdown` message.
        const OUR_SHUTDOWN_SENT = 1;
        /// Indicates that they have sent a `shutdown` message.
        const THEIR_SHUTDOWN_SENT = 1 << 1;
        /// Indicates that both we and they have sent `shutdown` messages,
        /// but some HTLCs are still pending to be resolved.
        const AWAITING_PENDING_TLCS = ShuttingDownFlags::OUR_SHUTDOWN_SENT.bits() | ShuttingDownFlags::THEIR_SHUTDOWN_SENT.bits();
        /// Indicates all pending HTLCs are resolved, and this channel will be dropped.
        const DROPPING_PENDING = 1 << 2;
        /// Indicates we have submitted a commitment transaction, waiting for confirmation
        const WAITING_COMMITMENT_CONFIRMATION = 1 << 3;
    }

    #[derive(Copy, Clone, Debug, PartialEq, Eq, Serialize, Deserialize)]
    #[serde(transparent)]
    pub struct CloseFlags: u32 {
        /// Indicates that channel is closed cooperatively.
        const COOPERATIVE = 1;
        /// Indicates that channel is closed uncooperatively, initiated by one party forcely.
        const UNCOOPERATIVE = 1 << 1;
    }
}

// Depending on the state of the channel, we may process the commitment_signed command differently.
// Below are all the channel state flags variants that we may encounter
// in normal commitment_signed processing flow.
#[derive(Debug)]
enum CommitmentSignedFlags {
    SigningCommitment(SigningCommitmentFlags),
    PendingShutdown(ShuttingDownFlags),
    ChannelReady(),
}

#[derive(Copy, Clone, Debug, PartialEq, Eq, Serialize, Deserialize)]
#[serde(
    rename_all = "SCREAMING_SNAKE_CASE",
    tag = "state_name",
    content = "state_flags"
)]
pub enum ChannelState {
    /// We are negotiating the parameters required for the channel prior to funding it.
    NegotiatingFunding(NegotiatingFundingFlags),
    /// We're collaborating with the other party on the funding transaction.
    CollaboratingFundingTx(CollaboratingFundingTxFlags),
    /// We have collaborated over the funding and are now waiting for CommitmentSigned messages.
    SigningCommitment(SigningCommitmentFlags),
    /// We've received and sent `commitment_signed` and are now waiting for both
    /// party to collaborate on creating a valid funding transaction.
    AwaitingTxSignatures(AwaitingTxSignaturesFlags),
    /// We've received/sent `funding_created` and `funding_signed` and are thus now waiting on the
    /// funding transaction to confirm.
    AwaitingChannelReady(AwaitingChannelReadyFlags),
    /// Both we and our counterparty consider the funding transaction confirmed and the channel is
    /// now operational.
    ChannelReady(),
    /// We've successfully negotiated a `closing_signed` dance. At this point, the `ChannelManager`
    /// is about to drop us, but we store this anyway.
    ShuttingDown(ShuttingDownFlags),
    /// This channel is closed.
    Closed(CloseFlags),
}

impl ChannelState {
    fn is_closed(&self) -> bool {
        matches!(self, ChannelState::Closed(_))
    }
}

pub fn new_channel_id_from_seed(seed: &[u8]) -> Hash256 {
    blake2b_256(seed).into()
}

fn derive_channel_id_from_revocation_keys(
    revocation_basepoint1: &Pubkey,
    revocation_basepoint2: &Pubkey,
) -> Hash256 {
    let local_revocation = revocation_basepoint1.0.serialize();
    let remote_revocation = revocation_basepoint2.0.serialize();
    let mut preimage = [local_revocation, remote_revocation];
    preimage.sort();
    new_channel_id_from_seed(&preimage.concat())
}

fn derive_temp_channel_id_from_revocation_key(revocation_basepoint: &Pubkey) -> Hash256 {
    let revocation = revocation_basepoint.0.serialize();
    let zero_point = [0; 33];
    let preimage = [zero_point, revocation].concat();
    new_channel_id_from_seed(&preimage)
}

pub fn get_commitment_secret(commitment_seed: &[u8; 32], commitment_number: u64) -> [u8; 32] {
    // Note that here, we hold the same assumption to bolts for commitment number,
    // i.e. this number should be in the range [0, 2^48).
    let mut res: [u8; 32] = *commitment_seed;
    for i in 0..48 {
        let bitpos = 47 - i;
        if commitment_number & (1 << bitpos) == (1 << bitpos) {
            res[bitpos / 8] ^= 1 << (bitpos & 7);
            res = blake2b_256(res);
        }
    }
    res
}

pub fn get_commitment_point(commitment_seed: &[u8; 32], commitment_number: u64) -> Pubkey {
    Privkey::from(&get_commitment_secret(commitment_seed, commitment_number)).pubkey()
}

impl From<&ChannelActorState> for Musig2SignContext {
    fn from(value: &ChannelActorState) -> Self {
        Musig2SignContext {
            key_agg_ctx: value.get_musig2_agg_context(),
            agg_nonce: value.get_musig2_agg_pubnonce(),
            seckey: value.signer.funding_key.clone(),
            secnonce: value.get_local_musig2_secnonce(),
        }
    }
}

impl From<&ChannelActorState> for Musig2VerifyContext {
    fn from(value: &ChannelActorState) -> Self {
        Musig2VerifyContext {
            key_agg_ctx: value.get_musig2_agg_context(),
            agg_nonce: value.get_musig2_agg_pubnonce(),
            pubkey: *value.get_remote_funding_pubkey(),
            pubnonce: value.get_remote_nonce().clone(),
        }
    }
}

impl From<(&ChannelActorState, bool)> for Musig2SignContext {
    fn from(value: (&ChannelActorState, bool)) -> Self {
        let (channel, local) = value;
        let local_pubkey = channel
            .get_local_channel_parameters()
            .pubkeys
            .funding_pubkey;
        let remote_pubkey = channel
            .get_remote_channel_parameters()
            .pubkeys
            .funding_pubkey;
        let pubkeys = if local {
            [local_pubkey, remote_pubkey]
        } else {
            [remote_pubkey, local_pubkey]
        };
        let key_agg_ctx = KeyAggContext::new(pubkeys).expect("Valid pubkeys");

        let local_nonce = channel.get_local_nonce();
        let remote_nonce = channel.get_remote_nonce();
        let nonces = if local {
            [local_nonce, remote_nonce]
        } else {
            [remote_nonce, local_nonce]
        };
        let agg_nonce = AggNonce::sum(nonces);

        Musig2SignContext {
            key_agg_ctx,
            agg_nonce,
            seckey: channel.signer.funding_key.clone(),
            secnonce: channel.get_local_musig2_secnonce(),
        }
    }
}

impl From<(&ChannelActorState, bool)> for Musig2VerifyContext {
    fn from(value: (&ChannelActorState, bool)) -> Self {
        let (channel, local) = value;
        let local_pubkey = channel
            .get_local_channel_parameters()
            .pubkeys
            .funding_pubkey;
        let remote_pubkey = channel
            .get_remote_channel_parameters()
            .pubkeys
            .funding_pubkey;
        let pubkeys = if local {
            [local_pubkey, remote_pubkey]
        } else {
            [remote_pubkey, local_pubkey]
        };
        let key_agg_ctx = KeyAggContext::new(pubkeys).expect("Valid pubkeys");

        let local_nonce = channel.get_local_nonce();
        let remote_nonce = channel.get_remote_nonce();
        let nonces = if local {
            [local_nonce, remote_nonce]
        } else {
            [remote_nonce, local_nonce]
        };
        let agg_nonce = AggNonce::sum(nonces);

        Musig2VerifyContext {
            key_agg_ctx,
            agg_nonce,
            pubkey: *channel.get_remote_funding_pubkey(),
            pubnonce: channel.get_remote_nonce(),
        }
    }
}

// Constructors for the channel actor state.
#[allow(clippy::too_many_arguments)]
impl ChannelActorState {
    pub fn is_public(&self) -> bool {
        self.public_channel_info.is_some()
    }

    pub async fn try_create_channel_announcement_message(
        &mut self,
        network: &ActorRef<NetworkActorMessage>,
    ) -> Option<ChannelAnnouncement> {
        if !self.is_public() {
            debug!("Ignoring non-public channel announcement");
            return None;
        }

        let channel_announcement = self.get_or_create_channel_announcement_message();
        if channel_announcement.is_signed() {
            return Some(channel_announcement.clone());
        }

        self.try_to_complete_channel_announcement_message(&channel_announcement, network)
            .await
    }

    pub fn get_unsigned_channel_update_message(&self) -> Option<ChannelUpdate> {
        let local_is_node1 = self.local_is_node1();
        let message_flags = if local_is_node1 { 0 } else { 1 };

        self.public_channel_info.as_ref().and_then(|info| {
            match (
                info.tlc_locktime_expiry_delta,
                info.tlc_min_value,
                info.tlc_max_value,
                info.tlc_fee_proportional_millionths,
            ) {
                (
                    Some(locktime_expiry_delta),
                    Some(min_value),
                    Some(max_value),
                    Some(fee_proportional_millionths),
                ) => Some(ChannelUpdate::new_unsigned(
                    Default::default(),
                    self.get_funding_transaction_outpoint(),
                    std::time::UNIX_EPOCH.elapsed().unwrap().as_secs(),
                    message_flags,
                    0,
                    locktime_expiry_delta,
                    min_value,
                    max_value,
                    fee_proportional_millionths,
                )),
                _ => {
                    warn!("Missing channel update parameters, cannot create channel update message: public_channel_info={:?}", info);
                    None
                }
            }
        })
    }

    pub fn new_inbound_channel<'a>(
        temp_channel_id: Hash256,
        public_channel_info: Option<PublicChannelInfo>,
        local_value: u128,
        local_reserved_ckb_amount: u64,
        commitment_fee_rate: u64,
        funding_fee_rate: u64,
        funding_udt_type_script: Option<Script>,
        seed: &[u8],
        local_pubkey: Pubkey,
        remote_pubkey: Pubkey,
        local_funding_lock_script: Script,
        remote_funding_lock_script: Script,
        remote_value: u128,
        remote_reserved_ckb_amount: u64,
        remote_delay: LockTime,
        remote_pubkeys: ChannelBasePublicKeys,
        remote_nonce: PubNonce,
        remote_channel_announcement_nonce: Option<PubNonce>,
        first_commitment_point: Pubkey,
        second_commitment_point: Pubkey,
        max_tlc_value_in_flight: u128,
        max_num_of_accept_tlcs: u64,
    ) -> Self {
        let signer = InMemorySigner::generate_from_seed(seed);
        let local_base_pubkeys = signer.get_base_public_keys();

        let channel_id = derive_channel_id_from_revocation_keys(
            &local_base_pubkeys.revocation_base_key,
            &remote_pubkeys.revocation_base_key,
        );

        debug!(
            "Generated channel id ({:?}) for temporary channel {:?}",
            &channel_id, &temp_channel_id,
        );

        let mut state = Self {
            state: ChannelState::NegotiatingFunding(NegotiatingFundingFlags::THEIR_INIT_SENT),
            public_channel_info,
            local_pubkey,
            remote_pubkey,
            funding_tx: None,
            is_acceptor: true,
            funding_udt_type_script,
            to_local_amount: local_value,
            to_remote_amount: remote_value,
            local_funding_script: Some(local_funding_lock_script),
            remote_funding_script: Some(remote_funding_lock_script),
            commitment_fee_rate,
            funding_fee_rate,
            id: channel_id,
            tlc_ids: Default::default(),
            tlcs: Default::default(),
            local_shutdown_script: None,
            local_channel_parameters: ChannelParametersOneParty {
                pubkeys: local_base_pubkeys,
                selected_contest_delay: remote_delay,
            },
            signer,
            remote_channel_parameters: Some(ChannelParametersOneParty {
                pubkeys: remote_pubkeys,
                selected_contest_delay: remote_delay,
            }),
            commitment_numbers: Default::default(),
            remote_shutdown_script: None,
            previous_remote_nonce: None,
            remote_nonce: Some(remote_nonce),
            remote_commitment_points: vec![first_commitment_point, second_commitment_point],
            local_shutdown_signature: None,
            local_shutdown_fee_rate: None,
            remote_shutdown_signature: None,
            remote_shutdown_fee_rate: None,
            local_reserved_ckb_amount,
            remote_reserved_ckb_amount,
            latest_commitment_transaction: None,
            max_tlc_value_in_flight,
            max_num_of_accept_tlcs,

            reestablishing: false,
            created_at: SystemTime::now(),
        };
        if let Some(nonce) = remote_channel_announcement_nonce {
            state.update_remote_channel_announcement_nonce(&nonce);
        }
        state
    }

    #[allow(clippy::too_many_arguments)]
    pub fn new_outbound_channel(
        public_channel_info: Option<PublicChannelInfo>,
        seed: &[u8],
        local_pubkey: Pubkey,
        remote_pubkey: Pubkey,
        value: u128,
        local_reserved_ckb_amount: u64,
        commitment_fee_rate: u64,
        funding_fee_rate: u64,
        funding_udt_type_script: Option<Script>,
        funding_lock_script: Script,
        max_tlc_value_in_flight: u128,
        max_num_of_accept_tlcs: u64,
        to_local_delay: LockTime,
    ) -> Self {
        let signer = InMemorySigner::generate_from_seed(seed);
        let local_pubkeys = signer.get_base_public_keys();
        let temp_channel_id =
            derive_temp_channel_id_from_revocation_key(&local_pubkeys.revocation_base_key);
        Self {
            state: ChannelState::NegotiatingFunding(NegotiatingFundingFlags::empty()),
            public_channel_info,
            local_pubkey,
            remote_pubkey,
            funding_tx: None,
            funding_udt_type_script,
            local_funding_script: Some(funding_lock_script),
            remote_funding_script: None,
            is_acceptor: false,
            to_local_amount: value,
            to_remote_amount: 0,
            commitment_fee_rate,
            funding_fee_rate,
            id: temp_channel_id,
            tlc_ids: Default::default(),
            tlcs: Default::default(),
            signer,
            local_channel_parameters: ChannelParametersOneParty {
                pubkeys: local_pubkeys,
                selected_contest_delay: to_local_delay,
            },
            max_num_of_accept_tlcs,
            max_tlc_value_in_flight,
            remote_channel_parameters: None,
            previous_remote_nonce: None,
            remote_nonce: None,
            commitment_numbers: Default::default(),
            remote_commitment_points: vec![],
            local_shutdown_script: None,
            local_shutdown_fee_rate: None,
            remote_shutdown_script: None,
            remote_shutdown_fee_rate: None,
            local_shutdown_signature: None,
            remote_shutdown_signature: None,
            local_reserved_ckb_amount,
            remote_reserved_ckb_amount: 0,
            latest_commitment_transaction: None,

            reestablishing: false,
            created_at: SystemTime::now(),
        }
    }

    fn check_reserved_ckb_amount(
        &self,
        field: &'static str,
        reserved_ckb_amount: u64,
    ) -> ProcessingChannelResult {
        let minimal_reserved_amount =
            default_minimal_ckb_amount(self.funding_udt_type_script.is_some());
        if reserved_ckb_amount < minimal_reserved_amount {
            return Err(ProcessingChannelError::InvalidParameter(format!(
                "The {} should be greater than {}",
                field, minimal_reserved_amount
            )));
        }
        Ok(())
    }

    fn check_ckb_params(&self, check_fields: Vec<&'static str>) -> ProcessingChannelResult {
        for field in check_fields {
            match field {
                "local_reserved_ckb_amount" => {
                    return self.check_reserved_ckb_amount(field, self.local_reserved_ckb_amount);
                }
                "remote_reserved_ckb_amount" => {
                    return self.check_reserved_ckb_amount(field, self.remote_reserved_ckb_amount);
                }
                "funding_fee_rate" => {
                    if self.funding_fee_rate < DEFAULT_FEE_RATE {
                        return Err(ProcessingChannelError::InvalidParameter(format!(
                            "Funding fee rate is less than {}",
                            DEFAULT_FEE_RATE,
                        )));
                    }
                }
                "commitment_fee_rate" => {
                    if self.commitment_fee_rate < DEFAULT_COMMITMENT_FEE_RATE {
                        return Err(ProcessingChannelError::InvalidParameter(format!(
                            "Commitment fee rate is less than {}",
                            DEFAULT_COMMITMENT_FEE_RATE,
                        )));
                    }

                    let commitment_fee = calculate_commitment_tx_fee(
                        self.commitment_fee_rate,
                        &self.funding_udt_type_script,
                    );

                    let expected_minimal_reserved_ckb_amount = commitment_fee * 2;
                    debug!(
                        "expected_minimal_reserved_ckb_amount: {}, reserved_ckb_amount: {}",
                        expected_minimal_reserved_ckb_amount, self.local_reserved_ckb_amount
                    );
                    if self.local_reserved_ckb_amount < expected_minimal_reserved_ckb_amount {
                        return Err(ProcessingChannelError::InvalidParameter(format!(
                        "Commitment fee rate is: {}, expect more CKB amount as reserved ckb amount expected to larger than {}, \
                        or you can set a lower commitment fee rate",
                        self.commitment_fee_rate, expected_minimal_reserved_ckb_amount
                    )));
                    }
                }
                "max_num_of_accept_tlcs" => {
                    if self.max_num_of_accept_tlcs > SYS_MAX_NUM_OF_ACCEPT_TLCS {
                        return Err(ProcessingChannelError::InvalidParameter(format!(
                            "Max accept tlcs does not exceed {}",
                            SYS_MAX_NUM_OF_ACCEPT_TLCS,
                        )));
                    }
                }
                _ => {
                    unimplemented!("Check field {} is not implemented", field);
                }
            }
        }
        Ok(())
    }

    fn check_shutdown_fee_rate(
        &self,
        fee_rate: FeeRate,
        close_script: &Script,
    ) -> ProcessingChannelResult {
        if fee_rate.as_u64() < self.commitment_fee_rate {
            return Err(ProcessingChannelError::InvalidParameter(format!(
                "Fee rate {} is less than commitment fee rate {}",
                fee_rate, self.commitment_fee_rate
            )));
        }

        let mut cloned = self.clone();
        cloned.local_shutdown_script = Some(close_script.clone());
        let fee = calculate_shutdown_tx_fee(fee_rate.as_u64(), &cloned);

        let available_max_fee = if self.funding_udt_type_script.is_none() {
            self.to_local_amount as u64 + self.local_reserved_ckb_amount - MIN_OCCUPIED_CAPACITY
        } else {
            self.local_reserved_ckb_amount - MIN_UDT_OCCUPIED_CAPACITY
        };
        debug!(
            "verify_shutdown_fee fee: {} available_max_fee: {}",
            fee, available_max_fee,
        );
        if fee > available_max_fee {
            return Err(ProcessingChannelError::InvalidParameter(format!(
                "Local balance is not enough to pay the fee, expect fee {} <= available_max_fee {}",
                fee, available_max_fee
            )));
        }
        Ok(())
    }

    pub fn get_local_balance(&self) -> u128 {
        self.to_local_amount
    }

    pub fn get_remote_balance(&self) -> u128 {
        self.to_remote_amount
    }

    pub fn get_offered_tlc_balance(&self) -> u128 {
        self.get_active_offered_tlcs(true)
            .map(|tlc| tlc.tlc.amount)
            .sum::<u128>()
    }

    pub fn get_received_tlc_balance(&self) -> u128 {
        self.get_active_received_tlcs(false)
            .map(|tlc| tlc.tlc.amount)
            .sum::<u128>()
    }

    pub fn get_created_at_in_microseconds(&self) -> u64 {
        self.created_at
            .duration_since(UNIX_EPOCH)
            .unwrap()
            .as_micros() as u64
    }

    pub fn is_closed(&self) -> bool {
        self.state.is_closed()
    }

    fn update_state(&mut self, new_state: ChannelState) {
        debug!(
            "Updating channel state from {:?} to {:?}",
            &self.state, &new_state
        );
        self.state = new_state;
    }

    fn local_is_node1(&self) -> bool {
        self.local_pubkey < self.remote_pubkey
    }

    fn get_or_create_channel_announcement_message(&mut self) -> ChannelAnnouncement {
        match self
            .public_channel_info
            .as_ref()
            .and_then(|state| state.channel_announcement.clone())
        {
            Some(x) => return x,
            _ => {}
        };

        let channel_outpoint = self.get_funding_transaction_outpoint();
        let capacity = if self.funding_udt_type_script.is_some() {
            self.to_local_amount + self.to_remote_amount
        } else {
            self.to_local_amount
                + self.to_remote_amount
                + self.local_reserved_ckb_amount as u128
                + self.remote_reserved_ckb_amount as u128
        };

        let (node1_id, node2_id) = if self.local_is_node1() {
            (self.local_pubkey, self.remote_pubkey)
        } else {
            (self.remote_pubkey, self.local_pubkey)
        };
        let channel_announcement = ChannelAnnouncement::new_unsigned(
            &node1_id,
            &node2_id,
            channel_outpoint,
            Default::default(),
            &self.get_funding_lock_script_xonly_key(),
            capacity,
            self.funding_udt_type_script.clone(),
        );
        self.public_channel_info
            .as_mut()
            .unwrap()
            .channel_announcement = Some(channel_announcement.clone());
        debug!(
            "Creating channel announcement for channel {:?}: {:?}",
            &self.get_id(),
            &channel_announcement,
        );
        channel_announcement
    }

    async fn try_to_complete_channel_announcement_message(
        &mut self,
        channel_announcement: &ChannelAnnouncement,
        network: &ActorRef<NetworkActorMessage>,
    ) -> Option<ChannelAnnouncement> {
        debug!(
            "Trying to complete channel announcement for channel {:?}: {:?}",
            &self.get_id(),
            channel_announcement,
        );
        let mut channel_announcement = channel_announcement.clone();

        let local_nonce = self
            .get_channel_announcement_musig2_secnonce()
            .public_nonce();
        debug!(
            "Local nonce: {:?}, remote nonce: {:?}, remote signatures: {:?}",
            &local_nonce,
            self.get_remote_channel_announcement_nonce(),
            self.get_remote_channel_announcement_signature()
        );
        let remote_nonce = self.get_remote_channel_announcement_nonce()?;
        let agg_nonce =
            AggNonce::sum(self.order_things_for_musig2(local_nonce, remote_nonce.clone()));

        let key_agg_ctx = self.get_musig2_agg_context();

        let message = channel_announcement.message_to_sign();

        let (local_node_signature, local_partial_signature) = self
            .get_or_create_local_channel_announcement_signature(
                remote_nonce.clone(),
                message,
                network,
            )
            .await;

        let (remote_node_signature, remote_partial_signature) =
            self.get_remote_channel_announcement_signature()?;

        debug!("Aggregating partial signatures for channel {:?}", &self.id);

        if self.local_is_node1() {
            channel_announcement.node1_signature = Some(local_node_signature);
            channel_announcement.node2_signature = Some(remote_node_signature);
        } else {
            channel_announcement.node1_signature = Some(remote_node_signature);
            channel_announcement.node2_signature = Some(local_node_signature);
        }

        let partial_signatures =
            self.order_things_for_musig2(local_partial_signature, remote_partial_signature);

        let signature =
            aggregate_partial_signatures(&key_agg_ctx, &agg_nonce, partial_signatures, message)
                .expect("aggregate partial signatures");

        channel_announcement.ckb_signature = Some(signature);

        self.public_channel_state_mut().channel_announcement = Some(channel_announcement.clone());

        Some(channel_announcement)
    }

    async fn get_or_create_local_channel_announcement_signature(
        &mut self,
        remote_nonce: PubNonce,
        message: [u8; 32],
        network: &ActorRef<NetworkActorMessage>,
    ) -> (EcdsaSignature, PartialSignature) {
        if let Some(local_channel_announcement_signature) = self
            .public_channel_info
            .as_ref()
            .and_then(|channel_info| channel_info.local_channel_announcement_signature.clone())
        {
            return local_channel_announcement_signature;
        }

        let local_secnonce = self.get_channel_announcement_musig2_secnonce();
        let local_nonce = local_secnonce.public_nonce();
        let agg_nonce = AggNonce::sum(self.order_things_for_musig2(local_nonce, remote_nonce));
        let key_agg_ctx = self.get_musig2_agg_context();
        let channel_id = self.get_id();
        let peer_id = self.get_remote_peer_id();
        let channel_outpoint = self.get_funding_transaction_outpoint();

        let partial_signature: PartialSignature = sign_partial(
            &key_agg_ctx,
            &self.signer.funding_key,
            local_secnonce,
            &agg_nonce,
            message,
        )
        .expect("Partial sign channel announcement");

        let node_signature = sign_network_message(network.clone(), message)
            .await
            .expect(ASSUME_NETWORK_ACTOR_ALIVE);
        network
            .send_message(NetworkActorMessage::new_command(
                NetworkActorCommand::SendFiberMessage(FiberMessageWithPeerId::new(
                    peer_id,
                    FiberMessage::announcement_signatures(AnnouncementSignatures {
                        channel_id,
                        channel_outpoint,
                        partial_signature,
                        node_signature: node_signature.clone(),
                    }),
                )),
            ))
            .expect(ASSUME_NETWORK_ACTOR_ALIVE);
        let result = (node_signature, partial_signature);
        self.public_channel_state_mut()
            .local_channel_announcement_signature = Some(result.clone());
        result
    }

    fn public_channel_state_mut(&mut self) -> &mut PublicChannelInfo {
        self.public_channel_info.as_mut().unwrap()
    }

    fn get_remote_channel_announcement_nonce(&self) -> Option<PubNonce> {
        self.public_channel_info
            .as_ref()
            .and_then(|state| state.remote_channel_announcement_nonce.clone())
    }

    fn update_remote_channel_announcement_nonce(&mut self, nonce: &PubNonce) {
        assert!(self.is_public());
        self.public_channel_state_mut()
            .remote_channel_announcement_nonce = Some(nonce.clone());
    }

    fn get_remote_channel_announcement_signature(
        &self,
    ) -> Option<(EcdsaSignature, PartialSignature)> {
        self.public_channel_info
            .as_ref()
            .and_then(|state| state.remote_channel_announcement_signature.clone())
    }

    fn update_remote_channel_announcement_signature(
        &mut self,
        ecdsa_signature: EcdsaSignature,
        partial_signatures: PartialSignature,
    ) {
        assert!(self.is_public());
        self.public_channel_info
            .as_mut()
            .unwrap()
            .remote_channel_announcement_signature = Some((ecdsa_signature, partial_signatures));
    }

    fn get_our_tlc_fee_proportional_millionths(&self) -> Option<u128> {
        self.public_channel_info
            .as_ref()
            .and_then(|state| state.tlc_fee_proportional_millionths)
    }

    fn update_our_tlc_fee_proportional_millionths(&mut self, fee: u128) -> bool {
        let old_fee = self.get_our_tlc_fee_proportional_millionths();
        match old_fee {
            Some(old_fee) if old_fee == fee => false,
            _ => {
                self.public_channel_state_mut()
                    .tlc_fee_proportional_millionths = Some(fee);
                true
            }
        }
    }

    fn get_our_tlc_max_value(&self) -> Option<u128> {
        self.public_channel_info
            .as_ref()
            .and_then(|state| state.tlc_max_value)
    }

    fn update_our_tlc_max_value(&mut self, value: u128) -> bool {
        let old_value = self.get_our_tlc_max_value();
        match old_value {
            Some(old_value) if old_value == value => false,
            _ => {
                self.public_channel_state_mut().tlc_max_value = Some(value);
                true
            }
        }
    }

    fn get_our_tlc_min_value(&self) -> Option<u128> {
        self.public_channel_info
            .as_ref()
            .and_then(|state| state.tlc_min_value)
    }

    fn update_our_tlc_min_value(&mut self, value: u128) -> bool {
        let old_value = self.get_our_tlc_min_value();
        match old_value {
            Some(old_value) if old_value == value => false,
            _ => {
                self.public_channel_state_mut().tlc_min_value = Some(value);
                true
            }
        }
    }

    fn get_our_locktime_expiry_delta(&self) -> Option<u64> {
        self.public_channel_info
            .as_ref()
            .and_then(|state| state.tlc_locktime_expiry_delta)
    }

    fn update_our_locktime_expiry_delta(&mut self, value: u64) -> bool {
        let old_value = self.get_our_locktime_expiry_delta();
        match old_value {
            Some(old_value) if old_value == value => false,
            _ => {
                self.public_channel_state_mut().tlc_locktime_expiry_delta = Some(value);
                true
            }
        }
    }

    // Send RevokeAndAck message to the counterparty, and update the
    // channel state accordingly.
    fn send_revoke_and_ack_message(&mut self, network: &ActorRef<NetworkActorMessage>) {
        let commitment_tx_fee =
            calculate_commitment_tx_fee(self.commitment_fee_rate, &self.funding_udt_type_script);
        let lock_script = self.get_default_remote_funding_script();
        let (output, output_data) = if let Some(udt_type_script) = &self.funding_udt_type_script {
            let capacity = self.local_reserved_ckb_amount + self.remote_reserved_ckb_amount
                - commitment_tx_fee;
            let output = CellOutput::new_builder()
                .lock(lock_script)
                .type_(Some(udt_type_script.clone()).pack())
                .capacity(capacity.pack())
                .build();

            let output_data = (self.to_local_amount + self.to_remote_amount)
                .to_le_bytes()
                .pack();
            (output, output_data)
        } else {
            let capacity =
                (self.to_local_amount + self.to_remote_amount) as u64 - commitment_tx_fee;
            let output = CellOutput::new_builder()
                .lock(lock_script)
                .capacity(capacity.pack())
                .build();
            let output_data = Bytes::default();
            (output, output_data)
        };

        let local_pubkey = self.get_local_channel_parameters().pubkeys.funding_pubkey;
        let remote_pubkey = self.get_remote_channel_parameters().pubkeys.funding_pubkey;
        let key_agg_ctx = KeyAggContext::new([remote_pubkey, local_pubkey]).expect("Valid pubkeys");

        let x_only_aggregated_pubkey = key_agg_ctx.aggregated_pubkey::<Point>().serialize_xonly();
        let delay_epoch = self.get_remote_channel_parameters().selected_contest_delay;
        let commitment_number = self.get_remote_commitment_number();
        let commitment_lock_script_args = [
            &blake2b_256(x_only_aggregated_pubkey)[0..20],
            (Since::from(delay_epoch).value()).to_le_bytes().as_slice(),
            commitment_number.to_be_bytes().as_slice(),
        ]
        .concat();

        let message = blake2b_256(
            [
                output.as_slice(),
                output_data.as_slice(),
                commitment_lock_script_args.as_slice(),
            ]
            .concat(),
        );
        let local_nonce = self.get_local_nonce();
        let remote_nonce = self.get_previous_remote_nonce();
        let nonces = [local_nonce, remote_nonce];
        let agg_nonce = AggNonce::sum(nonces);
        let sign_ctx = Musig2SignContext {
            key_agg_ctx,
            agg_nonce,
            seckey: self.signer.funding_key.clone(),
            secnonce: self.get_local_musig2_secnonce(),
        };
        let signature = sign_ctx.sign(message.as_slice()).expect("valid signature");

        // Note that we must update channel state here to update commitment number,
        // so that next step will obtain the correct commitmen point.
        self.update_state_on_raa_msg(false);
        let point = self.get_current_local_commitment_point();

        network
            .send_message(NetworkActorMessage::new_command(
                NetworkActorCommand::SendFiberMessage(FiberMessageWithPeerId::new(
                    self.get_remote_peer_id(),
                    FiberMessage::revoke_and_ack(RevokeAndAck {
                        channel_id: self.get_id(),
                        partial_signature: signature,
                        next_per_commitment_point: point,
                    }),
                )),
            ))
            .expect(ASSUME_NETWORK_ACTOR_ALIVE);
    }

    fn get_tlcs_for_settle_down(&self) -> Vec<DetailedTLCInfo> {
        self.tlcs
            .values()
            .filter(|tlc| {
                !tlc.is_offered() && tlc.creation_confirmed_at.is_some() && tlc.removed_at.is_none()
            })
            .cloned()
            .collect()
    }

    // After sending or receiving a RevokeAndAck message, all messages before
    // are considered confirmed by both parties. These messages include
    // AddTlc and RemoveTlc to operate on TLCs.
    // Update state on revoke and ack message received on sent.
    // This may fill in the creation_confirmed_at and removal_confirmed_at fields
    // of the tlcs. And update the to_local_amount and to_remote_amount.
    fn update_state_on_raa_msg(&mut self, is_received: bool) {
        if is_received {
            self.increment_local_commitment_number();
        } else {
            self.increment_remote_commitment_number();
        }

        // If this revoke_and_ack message is received from the counterparty,
        // then we should be operating on remote commitment numbers.
        let commitment_numbers = self.get_current_commitment_numbers();

        let (mut to_local_amount, mut to_remote_amount) =
            (self.to_local_amount, self.to_remote_amount);

        debug!("Updating local state on revoke_and_ack message {}, current commitment number: {:?}, to_local_amount: {}, to_remote_amount: {}",
            if is_received { "received" } else { "sent" }, commitment_numbers, to_local_amount, to_remote_amount);

        self.tlcs.values_mut().for_each(|tlc| {
            if tlc.removal_confirmed_at.is_some() {
                return;
            }

            let amount = tlc.tlc.amount;
            // This tlc has not been committed yet.
            if tlc.creation_confirmed_at.is_none() {
                debug!(
                    "Setting local_committed_at for tlc {:?} to commitment number {:?}",
                    tlc.tlc.id, commitment_numbers
                );
                tlc.creation_confirmed_at = Some(commitment_numbers);
            }
            match (tlc.removed_at, tlc.removal_confirmed_at) {
                (Some((_removed_at, reason)), None) => {
                    tlc.removal_confirmed_at = Some(commitment_numbers);
                     match reason {
                        RemoveTlcReason::RemoveTlcFulfill(_)  => {
                            if tlc.is_offered(){
                                to_local_amount -= amount;
                                to_remote_amount += amount;
                            } else {
                                to_local_amount += amount;
                                to_remote_amount -= amount;
                            };
                            debug!(
                                "Updated local amount to {} and remote amount to {} by removing fulfilled tlc {:?} from channel {:?} with reason {:?}",
                                to_local_amount, to_remote_amount, tlc.tlc.id, self.id, reason
                            );
                        },
                        RemoveTlcReason::RemoveTlcFail(_) => {
                            debug!("Removing failed tlc {:?} from channel {:?} with reason {:?}", tlc.tlc.id, self.id, reason);
                        },
                    };
                    debug!(
                        "Setting removal_confirmed_at for tlc {:?} to commitment number {:?}",
                        tlc.tlc.id, commitment_numbers)
                }
                (Some((removed_at, reason)), Some(removal_confirmed_at)) => {
                    debug!(
                        "TLC {:?} is already removed with reason {:?} at commitment number {:?} and is confirmed at {:?}",
                        tlc.tlc.id, reason, removed_at, removal_confirmed_at
                    );
                }
                _ => {
                    debug!("Ignoring processing TLC {:?} as it is not removed yet", tlc.tlc.id);
                }
            }
        });
        self.to_local_amount = to_local_amount;
        self.to_remote_amount = to_remote_amount;
        debug!("Updated local state on revoke_and_ack message {}: current commitment number: {:?}, to_local_amount: {}, to_remote_amount: {}",
        if is_received { "received" } else { "sent" }, commitment_numbers, to_local_amount, to_remote_amount);
    }

    pub fn get_id(&self) -> Hash256 {
        self.id
    }

    pub fn get_local_peer_id(&self) -> PeerId {
        self.local_pubkey.tentacle_peer_id()
    }

    pub fn get_remote_peer_id(&self) -> PeerId {
        self.remote_pubkey.tentacle_peer_id()
    }

    pub fn get_local_secnonce(&self) -> SecNonce {
        self.signer
            .derive_musig2_nonce(self.get_local_commitment_number())
    }

    pub fn get_local_nonce(&self) -> PubNonce {
        self.get_local_secnonce().public_nonce()
    }

    pub fn get_next_local_secnonce(&self) -> SecNonce {
        self.signer
            .derive_musig2_nonce(self.get_next_commitment_number(true))
    }

    pub fn get_next_local_nonce(&self) -> PubNonce {
        self.get_next_local_secnonce().public_nonce()
    }

    pub fn get_remote_nonce(&self) -> PubNonce {
        self.remote_nonce.as_ref().unwrap().clone()
    }

    pub fn get_previous_remote_nonce(&self) -> PubNonce {
        self.previous_remote_nonce.as_ref().unwrap().clone()
    }

    pub fn get_current_commitment_numbers(&self) -> CommitmentNumbers {
        self.commitment_numbers
    }

    pub fn get_local_commitment_number(&self) -> u64 {
        self.commitment_numbers.get_local()
    }

    pub fn get_remote_commitment_number(&self) -> u64 {
        self.commitment_numbers.get_remote()
    }

    fn set_remote_commitment_number(&mut self, number: u64) {
        debug!(
            "Setting remote commitment number from {} to {}",
            self.commitment_numbers.remote, number
        );
        self.commitment_numbers.remote = number;
    }

    pub fn increment_local_commitment_number(&mut self) {
        debug!(
            "Incrementing local commitment number from {} to {}",
            self.get_local_commitment_number(),
            self.get_local_commitment_number() + 1
        );
        self.commitment_numbers.increment_local();
    }

    pub fn increment_remote_commitment_number(&mut self) {
        debug!(
            "Incrementing remote commitment number from {} to {}",
            self.get_remote_commitment_number(),
            self.get_remote_commitment_number() + 1
        );
        self.commitment_numbers.increment_remote();
    }

    pub fn get_current_commitment_number(&self, local: bool) -> u64 {
        if local {
            self.get_local_commitment_number()
        } else {
            self.get_remote_commitment_number()
        }
    }

    pub fn get_next_commitment_number(&self, local: bool) -> u64 {
        self.get_current_commitment_number(local) + 1
    }

    pub fn get_next_offering_tlc_id(&self) -> u64 {
        self.tlc_ids.get_next_offering()
    }

    pub fn get_next_received_tlc_id(&self) -> u64 {
        self.tlc_ids.get_next_received()
    }

    pub fn increment_next_offered_tlc_id(&mut self) {
        self.tlc_ids.increment_offering();
    }

    pub fn increment_next_received_tlc_id(&mut self) {
        self.tlc_ids.increment_received();
    }

    pub fn get_offered_tlc(&self, tlc_id: u64) -> Option<&DetailedTLCInfo> {
        self.tlcs.get(&TLCId::Offered(tlc_id))
    }

    pub fn get_received_tlc(&self, tlc_id: u64) -> Option<&DetailedTLCInfo> {
        self.tlcs.get(&TLCId::Received(tlc_id))
    }

    pub fn insert_tlc(&mut self, tlc: TLC) -> Result<DetailedTLCInfo, ProcessingChannelError> {
        let payment_hash = tlc.payment_hash;
        if let Some(tlc) = self
            .tlcs
            .values()
            .find(|tlc| tlc.tlc.payment_hash == payment_hash && tlc.removed_at.is_none())
        {
            return Err(ProcessingChannelError::InvalidParameter(format!(
                "Trying to insert tlc with duplicate payment hash {:?} with tlc {:?}",
                payment_hash, tlc
            )));
        }
        if let Some(current) = self.tlcs.get(&tlc.id) {
            if current.tlc == tlc {
                debug!(
                    "Repeated processing of AddTlcCommand with id {:?}: current tlc {:?}",
                    tlc.id, current,
                );
                return Ok(current.clone());
            } else {
                return Err(ProcessingChannelError::InvalidParameter(format!(
                        "Trying to insert different tlcs with identical id {:?}: current tlc {:?}, new tlc {:?}",
                        tlc.id, current, tlc
                    )));
            }
        };
        if tlc.amount == 0 {
            return Err(ProcessingChannelError::InvalidParameter(format!(
                "Expect the amount of tlc with id {:?} is larger than zero",
                tlc.id
            )));
        }
        if tlc.is_offered() {
            // TODO: We should actually also consider all our fulfilled tlcs here.
            // Because this is also the amount that we can actually spend.
            let sent_tlc_value = self.get_offered_tlc_balance();
            debug!("Value of local sent tlcs: {}", sent_tlc_value);
            debug_assert!(self.to_local_amount >= sent_tlc_value);
            // TODO: handle transaction fee here.
            if sent_tlc_value + tlc.amount > self.to_local_amount {
                return Err(ProcessingChannelError::InvalidParameter(format!(
                    "Adding tlc {:?} with amount {} exceeds local balance {}",
                    tlc.id,
                    tlc.amount,
                    self.to_local_amount - sent_tlc_value
                )));
            }
        } else {
            // TODO: We should actually also consider all their fulfilled tlcs here.
            // Because this is also the amount that we can actually spend.
            let received_tlc_value = self.get_received_tlc_balance();
            debug!("Value of remote received tlcs: {}", received_tlc_value);
            debug_assert!(self.to_remote_amount >= received_tlc_value);
            // TODO: handle transaction fee here.
            if received_tlc_value + tlc.amount > self.to_remote_amount {
                return Err(ProcessingChannelError::InvalidParameter(format!(
                    "Adding tlc {:?} with amount {} exceeds remote balance {}",
                    tlc.id,
                    tlc.amount,
                    self.to_remote_amount - received_tlc_value
                )));
            }
        }
        debug!(
            "Adding new tlc {:?} to channel {:?} with local balance {} and remote balance {}",
            &tlc,
            &self.get_id(),
            self.to_local_amount,
            self.to_remote_amount
        );
        let detailed_tlc = DetailedTLCInfo {
            tlc: tlc.clone(),
            created_at: self.get_current_commitment_numbers(),
            creation_confirmed_at: None,
            removed_at: None,
            removal_confirmed_at: None,
        };
        self.tlcs.insert(tlc.id, detailed_tlc.clone());
        if tlc.is_offered() {
            self.increment_next_offered_tlc_id();
        } else {
            self.increment_next_received_tlc_id();
        }
        Ok(detailed_tlc)
    }

    // Remove a tlc with a reason. If the tlc is removed, then the channel
    // balance will be updated accordingly. Otherwise, it is guaranteed that
    // the channel state is not updated.
    pub fn remove_tlc_with_reason(
        &mut self,
        tlc_id: TLCId,
        reason: RemoveTlcReason,
    ) -> Result<DetailedTLCInfo, ProcessingChannelError> {
        let removed_at = self.get_current_commitment_numbers();

        let tlc = match self.tlcs.get_mut(&tlc_id) {
            None => {
                return Err(ProcessingChannelError::InvalidParameter(format!(
                    "Trying to remove non-existing tlc with id {:?}",
                    tlc_id
                )))
            }
            Some(current) => {
                match current.removed_at {
                    Some((current_removed_at, current_remove_reason))
                        if current_remove_reason == reason && removed_at == current_removed_at =>
                    {
                        debug!(
                            "Skipping removing of tlc {:?} as it is already removed at {:?} with the same reason {:?}", tlc_id, removed_at, reason
                        );
                        return Ok(current.clone());
                    }
                    Some((current_remove_reason, current_removed_at)) => {
                        return Err(ProcessingChannelError::InvalidParameter(
                            format!("Illegally removing the same tlc: {:?} was previously removed at {:?} for {:?}, and trying to remove it again at {:?} for {:?}",
                                tlc_id,  current_removed_at, reason, removed_at, current_remove_reason)));
                    }
                    None => {
                        debug!(
                            "Inserting remove reason {:?} at commitment number {:?} for tlc {:?} hash_algorithm: {:?}",
                            reason, removed_at, current, current.tlc.hash_algorithm
                        );
                        if let RemoveTlcReason::RemoveTlcFulfill(fulfill) = reason {
                            let filled_payment_hash: Hash256 = current
                                .tlc
                                .hash_algorithm
                                .hash(fulfill.payment_preimage)
                                .into();
                            if current.tlc.payment_hash != filled_payment_hash {
                                return Err(ProcessingChannelError::InvalidParameter(format!(
                                    "Preimage {:?} is hashed to {}, which does not match payment hash {:?}",
                                    fulfill.payment_preimage, filled_payment_hash, current.tlc.payment_hash,
                                )));
                            }
                        }
                    }
                };
                current.removed_at = Some((removed_at, reason));
                current
            }
        };
        Ok(tlc.clone())
    }

    pub fn get_local_channel_parameters(&self) -> &ChannelParametersOneParty {
        &self.local_channel_parameters
    }

    pub fn get_remote_channel_parameters(&self) -> &ChannelParametersOneParty {
        self.remote_channel_parameters.as_ref().unwrap()
    }

    pub fn get_funding_transaction(&self) -> &Transaction {
        self.funding_tx
            .as_ref()
            .expect("Funding transaction is present")
    }

    pub fn get_funding_transaction_outpoint(&self) -> OutPoint {
        let tx = self.get_funding_transaction();
        debug!(
            "Funding transaction lock args: {:?}",
            tx.raw().outputs().get(0).unwrap().lock().args()
        );
        // By convention, the funding tx output for the channel is the first output.
        OutPoint::new(tx.calc_tx_hash(), 0)
    }

    pub fn get_local_shutdown_script(&self) -> &Script {
        // TODO: what is the best strategy for shutdown script here?
        self.local_shutdown_script
            .as_ref()
            .expect("Holder shutdown script is present")
    }

    pub fn get_remote_shutdown_script(&self) -> &Script {
        self.remote_shutdown_script
            .as_ref()
            .expect("Counterparty shutdown script is present")
    }

    fn get_local_commitment_point(&self, commitment_number: u64) -> Pubkey {
        let commitment_point = self.signer.get_commitment_point(commitment_number);
        debug!(
            "Obtained {}th local commitment point: {:?}",
            commitment_number, commitment_point
        );
        commitment_point
    }

    /// Get the counterparty commitment point for the given commitment number.
    fn get_remote_commitment_point(&self, commitment_number: u64) -> Pubkey {
        debug!("Getting remote commitment point #{}", commitment_number);
        let index = commitment_number as usize;
        let commitment_point = self.remote_commitment_points[index];
        debug!(
            "Obtained remote commitment point #{} (counting from 0) out of total {} commitment points: {:?}",
            index,
            self.remote_commitment_points.len(),
            commitment_point
        );
        commitment_point
    }

    fn get_current_local_commitment_point(&self) -> Pubkey {
        self.get_local_commitment_point(self.get_remote_commitment_number())
    }

    pub fn get_funding_lock_script_xonly_key(&self) -> XOnlyPublicKey {
        let pubkey: secp256k1::PublicKey = self.get_musig2_agg_context().aggregated_pubkey();
        pubkey.into()
    }

    pub fn get_funding_lock_script_xonly(&self) -> [u8; 32] {
        self.get_musig2_agg_context()
            .aggregated_pubkey::<Point>()
            .serialize_xonly()
    }

    pub fn get_funding_lock_script(&self) -> Script {
        let aggregated_pubkey = self.get_funding_lock_script_xonly();
        let pubkey_hash = blake2b_256(aggregated_pubkey);
        get_script_by_contract(Contract::FundingLock, &pubkey_hash[0..20])
    }

    pub fn get_funding_request(&self) -> FundingRequest {
        FundingRequest {
            script: self.get_funding_lock_script(),
            udt_type_script: self.funding_udt_type_script.clone(),
            local_amount: self.to_local_amount as u64,
            funding_fee_rate: self.funding_fee_rate,
            remote_amount: self.to_remote_amount as u64,
            local_reserved_ckb_amount: self.local_reserved_ckb_amount,
            remote_reserved_ckb_amount: self.remote_reserved_ckb_amount,
        }
    }

    pub fn get_musig2_agg_pubkey(&self) -> Pubkey {
        self.get_musig2_agg_context().aggregated_pubkey()
    }

    pub fn get_musig2_agg_context(&self) -> KeyAggContext {
        let local_pubkey = self.get_local_channel_parameters().pubkeys.funding_pubkey;
        let remote_pubkey = self.get_remote_channel_parameters().pubkeys.funding_pubkey;
        let keys = self.order_things_for_musig2(local_pubkey, remote_pubkey);
        KeyAggContext::new(keys).expect("Valid pubkeys")
    }

    pub fn get_default_local_funding_script(&self) -> Script {
        self.local_funding_script
            .clone()
            .expect("no local funding script")
    }

    pub fn get_default_remote_funding_script(&self) -> Script {
        self.remote_funding_script
            .clone()
            .expect("no remote funding script")
    }

    pub fn get_channel_announcement_musig2_secnonce(&self) -> SecNonce {
        let seckey = blake2b_hash_with_salt(
            self.signer.musig2_base_nonce.as_ref(),
            b"channel_announcement".as_slice(),
        );
        SecNonce::build(seckey).build()
    }

    pub fn get_channel_announcement_musig2_pubnonce(&self) -> PubNonce {
        self.get_channel_announcement_musig2_secnonce()
            .public_nonce()
    }

    pub fn get_local_musig2_secnonce(&self) -> SecNonce {
        self.signer
            .derive_musig2_nonce(self.get_local_commitment_number())
    }

    pub fn get_local_musig2_pubnonce(&self) -> PubNonce {
        self.get_local_musig2_secnonce().public_nonce()
    }

    pub fn get_musig2_agg_pubnonce(&self) -> AggNonce {
        let local_nonce = self.get_local_nonce();
        let remote_nonce = self.get_remote_nonce();
        let nonces = self.order_things_for_musig2(local_nonce, remote_nonce);
        AggNonce::sum(nonces)
    }

    // The parameter `local_commitment` indicates whether we are building a local or remote
    // commitment. This field is used in some edge cases where we need to know whether we are
    // safe to include a TLC in the commitment transaction.
    // For example, if A sends a AddTlc to B, then A immediately sends a CommitmentSigned to B,
    // this CommitmentSigned message should be the commitment transaction that includes the TLC.
    // Now imagine while A sends CommitmentSigned to B, B also sends a CommitmentSigned message to A,
    // then to verify this CommitmentSigned message, A needs to determine whether to include
    // the TLC in the commitment transaction. Because it is possible that B has not received the
    // AddTlc message from A, so A should not include the TLC in the commitment transaction.
    fn should_tlc_be_included_in_commitment_tx(
        info: &DetailedTLCInfo,
        local_commitment: bool,
    ) -> bool {
        let DetailedTLCInfo {
            tlc,
            creation_confirmed_at,
            removed_at,
            removal_confirmed_at,
            ..
        } = info;
        {
            let am_i_sending_add_tlc_message = {
                if tlc.is_offered() {
                    local_commitment
                } else {
                    !local_commitment
                }
            };
            let am_i_sending_remove_tlc_message = !am_i_sending_add_tlc_message;
            match (removal_confirmed_at, removed_at, creation_confirmed_at) {
                (Some(_), _, _) => {
                    debug!(
                        "Not including TLC {:?} to commitment transction as it is already removed",
                        tlc.id
                    );
                    return false;
                }
                (_, Some(_), Some(_)) => {
                    debug!("Will only include TLC {:?} to commitment transaction if I am sending remove tlc message ({})", tlc.id,am_i_sending_remove_tlc_message);
                    return am_i_sending_remove_tlc_message;
                }
                (_, Some(_), None) => {
                    if info.is_fullfill_removed() {
                        panic!("TLC {:?} is fullfilled but not confirmed yet", info);
                    }
                    // This is a failed tlc, there is not `creation_confirmed_at` field means our peer does not inserted this tlc,
                    // and we should not include it in the commitment transaction.
                    return false;
                }
                (_, _, Some(n)) => {
                    debug!("Including TLC {:?} to commitment transaction because tlc confirmed at {:?}", tlc.id, n);
                    return true;
                }
                (None, None, None) => {
                    debug!("Will only include TLC {:?} to commitment transaction if I am sending add tlc message ({})", tlc.id, am_i_sending_add_tlc_message);
                    am_i_sending_add_tlc_message
                }
            }
        }
    }

    pub fn get_active_received_tlcs(
        &self,
        local_commitment: bool,
    ) -> impl Iterator<Item = &DetailedTLCInfo> {
        self.tlcs.values().filter(move |info| {
            Self::should_tlc_be_included_in_commitment_tx(info, local_commitment)
                && !info.is_offered()
        })
    }

    pub fn get_active_offered_tlcs(
        &self,
        local_commitment: bool,
    ) -> impl Iterator<Item = &DetailedTLCInfo> {
        self.tlcs.values().filter(move |info| {
            Self::should_tlc_be_included_in_commitment_tx(info, local_commitment)
                && info.is_offered()
        })
    }

    // Get the pubkeys for the tlc. Tlc pubkeys are the pubkeys held by each party
    // while this tlc was created (pubkeys are derived from the commitment number
    // when this tlc was created). The pubkeys returned here are sorted.
    // The offerer who offered this tlc will have the first pubkey, and the receiver
    // will have the second pubkey.
    // This tlc must have valid local_committed_at and remote_committed_at fields.
    pub fn get_tlc_pubkeys(&self, tlc: &DetailedTLCInfo, local: bool) -> (Pubkey, Pubkey) {
        debug!("Getting tlc pubkeys for tlc: {:?}", tlc);
        let is_offered = tlc.tlc.is_offered();
        let CommitmentNumbers {
            local: local_commitment_number,
            remote: remote_commitment_number,
        } = tlc.get_commitment_numbers(local);
        debug!(
            "Local commitment number: {}, remote commitment number: {}",
            local_commitment_number, remote_commitment_number
        );
        let local_pubkey = derive_tlc_pubkey(
            &self.get_local_channel_parameters().pubkeys.tlc_base_key,
            &self.get_local_commitment_point(remote_commitment_number),
        );
        let remote_pubkey = derive_tlc_pubkey(
            &self.get_remote_channel_parameters().pubkeys.tlc_base_key,
            &self.get_remote_commitment_point(local_commitment_number),
        );

        if is_offered {
            (local_pubkey, remote_pubkey)
        } else {
            (remote_pubkey, local_pubkey)
        }
    }

    pub fn get_active_received_tlc_with_pubkeys(
        &self,
        local: bool,
    ) -> impl Iterator<Item = (&DetailedTLCInfo, Pubkey, Pubkey)> {
        self.get_active_received_tlcs(local).map(move |tlc| {
            let (k1, k2) = self.get_tlc_pubkeys(tlc, local);
            (tlc, k1, k2)
        })
    }

    pub fn get_active_offered_tlc_with_pubkeys(
        &self,
        local: bool,
    ) -> impl Iterator<Item = (&DetailedTLCInfo, Pubkey, Pubkey)> {
        self.get_active_offered_tlcs(local).map(move |tlc| {
            let (k1, k2) = self.get_tlc_pubkeys(tlc, local);
            (tlc, k1, k2)
        })
    }

    fn get_active_htlcs(&self, local: bool) -> Vec<u8> {
        // Build a sorted array of TLC so that both party can generate the same commitment transaction.
        debug!("All tlcs: {:?}", self.tlcs);
        let tlcs = {
            let (mut received_tlcs, mut offered_tlcs) = (
                self.get_active_received_tlc_with_pubkeys(local)
                    .map(|(tlc, local, remote)| (tlc.clone(), local, remote))
                    .collect::<Vec<_>>(),
                self.get_active_offered_tlc_with_pubkeys(local)
                    .map(|(tlc, local, remote)| (tlc.clone(), local, remote))
                    .collect::<Vec<_>>(),
            );
            debug!("Received tlcs: {:?}", &received_tlcs);
            debug!("Offered tlcs: {:?}", &offered_tlcs);
            let (mut a, mut b) = if local {
                (received_tlcs, offered_tlcs)
            } else {
                for (tlc, _, _) in received_tlcs.iter_mut().chain(offered_tlcs.iter_mut()) {
                    // Need to flip these fields for the counterparty.
                    tlc.tlc.flip_mut();
                }
                (offered_tlcs, received_tlcs)
            };
            a.sort_by(|x, y| u64::from(x.0.tlc.id).cmp(&u64::from(y.0.tlc.id)));
            b.sort_by(|x, y| u64::from(x.0.tlc.id).cmp(&u64::from(y.0.tlc.id)));
            [a, b].concat()
        };
        debug!("Sorted tlcs: {:?}", &tlcs);
        if tlcs.is_empty() {
            Vec::new()
        } else {
            let mut result = vec![tlcs.len() as u8];
            for (tlc, local, remote) in tlcs {
                result.extend_from_slice(&tlc.tlc.get_htlc_type().to_le_bytes());
                result.extend_from_slice(&tlc.tlc.amount.to_le_bytes());
                result.extend_from_slice(&tlc.tlc.get_hash());
                result.extend_from_slice(&local.serialize());
                result.extend_from_slice(&remote.serialize());
                result.extend_from_slice(&Since::from(tlc.tlc.lock_time).value().to_le_bytes());
            }
            result
        }
    }

    fn any_tlc_pending(&self) -> bool {
        self.tlcs.values().any(|tlc| {
            tlc.creation_confirmed_at.is_none()
                || tlc.removal_confirmed_at.is_none()
                || tlc.removed_at.is_none()
        })
    }

    pub fn get_local_funding_pubkey(&self) -> &Pubkey {
        &self.get_local_channel_parameters().pubkeys.funding_pubkey
    }

    pub fn get_remote_funding_pubkey(&self) -> &Pubkey {
        &self.get_remote_channel_parameters().pubkeys.funding_pubkey
    }

    fn check_valid_to_auto_accept_shutdown(&self) -> bool {
        let Some(remote_fee_rate) = self.remote_shutdown_fee_rate else {
            return false;
        };
        if remote_fee_rate < self.commitment_fee_rate {
            return false;
        }
        let fee = calculate_shutdown_tx_fee(remote_fee_rate, self);
        let remote_available_max_fee = if self.funding_udt_type_script.is_none() {
            self.to_remote_amount as u64 + self.remote_reserved_ckb_amount - MIN_OCCUPIED_CAPACITY
        } else {
            self.remote_reserved_ckb_amount - MIN_UDT_OCCUPIED_CAPACITY
        };
        return fee <= remote_available_max_fee;
    }

    pub fn check_for_tlc_update(&self, add_tlc_amount: Option<u128>) -> ProcessingChannelResult {
        match self.state {
            ChannelState::ChannelReady() | ChannelState::ShuttingDown(_) => {}
            _ => {
                return Err(ProcessingChannelError::InvalidState(format!(
                    "Invalid state {:?} for adding tlc",
                    self.state
                )))
            }
        }

        if let Some(add_amount) = add_tlc_amount {
            let active_tls_number = self.get_active_offered_tlcs(true).count()
                + self.get_active_received_tlcs(true).count();

            if active_tls_number as u64 + 1 > self.max_num_of_accept_tlcs {
                return Err(ProcessingChannelError::InvalidParameter(format!(
                    "Exceeding the maximum number of tlcs: {}",
                    self.max_num_of_accept_tlcs
                )));
            }

            if self
                .get_active_received_tlcs(true)
                .chain(self.get_active_offered_tlcs(true))
                .fold(0_u128, |sum, tlc| sum + tlc.tlc.amount)
                + add_amount
                > self.max_tlc_value_in_flight
            {
                return Err(ProcessingChannelError::InvalidParameter(format!(
                    "Exceeding the maximum amount of tlcs: {}",
                    self.max_tlc_value_in_flight
                )));
            }
        }
        Ok(())
    }

    pub fn create_outbounding_tlc(&self, command: AddTlcCommand) -> TLC {
        // TODO: we are filling the user command with a new id here.
        // The advantage of this is that we don't need to burden the users to
        // provide a next id for each tlc. The disadvantage is that users may
        // inadvertently click the same button twice, and we will process the same
        // twice, the frontend needs to prevent this kind of behaviour.
        // Is this what we want?
        let id = self.get_next_offering_tlc_id();
        assert!(
            self.get_offered_tlc(id).is_none(),
            "Must not have the same id in pending offered tlcs"
        );

        let preimage = command.preimage.unwrap_or(get_random_preimage());
        let payment_hash = command
            .payment_hash
            .unwrap_or_else(|| command.hash_algorithm.hash(preimage).into());

        TLC {
            id: TLCId::Offered(id),
            amount: command.amount,
            payment_hash,
            lock_time: command.expiry,
            payment_preimage: Some(preimage),
            hash_algorithm: command.hash_algorithm,
            onion_packet: command.onion_packet,
            previous_tlc: command
                .previous_tlc
                .map(|(channel_id, tlc_id)| (channel_id, TLCId::Received(tlc_id))),
        }
    }

    pub fn create_inbounding_tlc(
        &self,
        message: AddTlc,
        payment_preimage: Option<Hash256>,
    ) -> Result<TLC, ProcessingChannelError> {
        if self.get_received_tlc(message.tlc_id).is_some() {
            return Err(ProcessingChannelError::InvalidParameter(format!(
                "Trying to add tlc with existing id {:?}",
                message.tlc_id
            )));
        }
        if message.tlc_id != self.get_next_received_tlc_id() {
            return Err(ProcessingChannelError::InvalidParameter(format!(
                "Trying to add tlc with id {:?} while expecting id {:?}",
                message.tlc_id,
                self.get_next_received_tlc_id()
            )));
        }
        Ok(TLC {
            id: TLCId::Received(message.tlc_id),
            amount: message.amount,
            payment_hash: message.payment_hash,
            lock_time: message.expiry,
            payment_preimage,
            hash_algorithm: message.hash_algorithm,
            onion_packet: message.onion_packet,
            previous_tlc: None,
        })
    }

    pub fn create_witness_for_funding_cell(
        &self,
        signature: CompactSignature,
    ) -> [u8; FUNDING_CELL_WITNESS_LEN] {
        create_witness_for_funding_cell(self.get_funding_lock_script_xonly(), signature)
    }

    pub fn aggregate_partial_signatures_to_consume_funding_cell(
        &self,
        partial_signatures: [PartialSignature; 2],
        tx: &TransactionView,
    ) -> Result<TransactionView, ProcessingChannelError> {
        let funding_out_point = self.get_funding_transaction_outpoint();
        debug_assert_eq!(
            tx.input_pts_iter().next().as_ref(),
            Some(&funding_out_point),
            "The first input of the tx must be the funding cell outpoint"
        );

        let verify_ctx = Musig2VerifyContext::from(self);

        let signature = aggregate_partial_signatures_for_msg(
            tx.hash().as_slice(),
            verify_ctx,
            partial_signatures,
        )?;

        let witness = self.create_witness_for_funding_cell(signature);
        Ok(tx
            .as_advanced_builder()
            .set_witnesses(vec![witness.pack()])
            .build())
    }

    pub fn sign_tx_to_consume_funding_cell(
        &self,
        psct: &PartiallySignedCommitmentTransaction,
    ) -> Result<TransactionView, ProcessingChannelError> {
        let sign_ctx = Musig2SignContext::from(self);
        let signature2 = sign_ctx.sign(psct.commitment_tx.hash().as_slice())?;

        self.aggregate_partial_signatures_to_consume_funding_cell(
            [psct.funding_tx_partial_signature, signature2],
            &psct.commitment_tx,
        )
    }

    pub fn maybe_transition_to_shutdown(
        &mut self,
        network: &ActorRef<NetworkActorMessage>,
    ) -> ProcessingChannelResult {
        // This function will also be called when we resolve all pending tlcs.
        // If we are not in the ShuttingDown state, we should not do anything.
        let flags = match self.state {
            ChannelState::ShuttingDown(flags) => flags,
            _ => {
                return Ok(());
            }
        };

        if !flags.contains(ShuttingDownFlags::AWAITING_PENDING_TLCS) || self.any_tlc_pending() {
            debug!(
                "Will not shutdown the channel because we require all tlcs resolved and both parties sent the Shutdown message, current state: {:?}, pending tlcs: {:?}",
                &self.state,
                &self.tlcs
            );
            return Ok(());
        }

        debug!("All pending tlcs are resolved, transitioning to Shutdown state");
        self.update_state(ChannelState::ShuttingDown(
            flags | ShuttingDownFlags::DROPPING_PENDING,
        ));

        let shutdown_tx = self.build_shutdown_tx()?;
        let sign_ctx = Musig2SignContext::from(&*self);

        // Create our shutdown signature if we haven't already.
        let local_shutdown_signature = match self.local_shutdown_signature {
            Some(signature) => signature,
            None => {
                let signature = sign_ctx.sign(shutdown_tx.hash().as_slice())?;
                self.local_shutdown_signature = Some(signature);

                network
                    .send_message(NetworkActorMessage::new_command(
                        NetworkActorCommand::SendFiberMessage(FiberMessageWithPeerId::new(
                            self.get_remote_peer_id(),
                            FiberMessage::closing_signed(ClosingSigned {
                                partial_signature: signature,
                                channel_id: self.get_id(),
                            }),
                        )),
                    ))
                    .expect(ASSUME_NETWORK_ACTOR_ALIVE);
                signature
            }
        };

        match self.remote_shutdown_signature {
            Some(remote_shutdown_signature) => {
                let tx: TransactionView = self
                    .aggregate_partial_signatures_to_consume_funding_cell(
                        [local_shutdown_signature, remote_shutdown_signature],
                        &shutdown_tx,
                    )?;
                assert_eq!(
                    tx.data().serialized_size_in_block(),
                    shutdown_tx_size(
                        &self.funding_udt_type_script,
                        (
                            self.local_shutdown_script.clone().unwrap(),
                            self.remote_shutdown_script.clone().unwrap()
                        )
                    )
                );

                self.update_state(ChannelState::Closed(CloseFlags::COOPERATIVE));

                network
                    .send_message(NetworkActorMessage::new_event(
                        NetworkActorEvent::ClosingTransactionPending(
                            self.get_id(),
                            self.get_remote_peer_id(),
                            tx,
                        ),
                    ))
                    .expect(ASSUME_NETWORK_ACTOR_ALIVE);
            }

            None => {
                debug!("We have sent our shutdown signature, waiting for counterparty's signature");
            }
        }

        Ok(())
    }

    pub fn handle_accept_channel_message(
        &mut self,
        accept_channel: AcceptChannel,
    ) -> ProcessingChannelResult {
        if self.state != ChannelState::NegotiatingFunding(NegotiatingFundingFlags::OUR_INIT_SENT) {
            return Err(ProcessingChannelError::InvalidState(format!(
                "accepting a channel while in state {:?}, expecting NegotiatingFundingFlags::OUR_INIT_SENT",
                self.state
            )));
        }

        self.check_reserved_ckb_amount(
            "remote_reserved_ckb_amount",
            accept_channel.reserved_ckb_amount,
        )?;

        self.update_state(ChannelState::NegotiatingFunding(
            NegotiatingFundingFlags::INIT_SENT,
        ));

        self.to_remote_amount = accept_channel.funding_amount;
        self.remote_reserved_ckb_amount = accept_channel.reserved_ckb_amount;

        self.remote_nonce = Some(accept_channel.next_local_nonce.clone());
        let remote_pubkeys = (&accept_channel).into();
        self.remote_channel_parameters = Some(ChannelParametersOneParty {
            pubkeys: remote_pubkeys,
            selected_contest_delay: accept_channel.to_local_delay,
        });
        self.remote_commitment_points = vec![
            accept_channel.first_per_commitment_point,
            accept_channel.second_per_commitment_point,
        ];
        self.remote_funding_script = Some(accept_channel.funding_lock_script.clone());

        match accept_channel.channel_announcement_nonce {
            Some(ref nonce) if self.is_public() => {
                debug!("Updating remote channel announcement nonce: {:?}", nonce);
                self.update_remote_channel_announcement_nonce(nonce);
            }
            None if !self.is_public() => {}
            _ => {
                return Err(ProcessingChannelError::InvalidParameter(format!(
                    "Must/Mustn't send announcement nonce if channel is public/private, nonce {:?}, channel is public: {}",
                    &accept_channel.channel_announcement_nonce, self.is_public()
                )));
            }
        }
        debug!(
            "Successfully processed AcceptChannel message {:?}",
            &accept_channel
        );
        Ok(())
    }

    // This is the dual of `handle_tx_collaboration_command`. Any logic error here is likely
    // to present in the other function as well.
    pub fn handle_tx_collaboration_msg(
        &mut self,
        msg: TxCollaborationMsg,
        network: &ActorRef<NetworkActorMessage>,
    ) -> ProcessingChannelResult {
        debug!("Processing tx collaboration message: {:?}", &msg);
        let is_complete_message = matches!(msg, TxCollaborationMsg::TxComplete(_));
        let is_waiting_for_remote = match self.state {
            ChannelState::CollaboratingFundingTx(flags) => {
                flags.contains(CollaboratingFundingTxFlags::AWAITING_REMOTE_TX_COLLABORATION_MSG)
            }
            _ => false,
        };
        let flags = match self.state {
            // Starting transaction collaboration
            ChannelState::NegotiatingFunding(NegotiatingFundingFlags::INIT_SENT)
                if !self.is_acceptor =>
            {
                return Err(ProcessingChannelError::InvalidState(
                    "Initiator received a tx collaboration message".to_string(),
                ));
            }
            ChannelState::NegotiatingFunding(_) => {
                debug!("Started negotiating funding tx collaboration, and transitioning from {:?} to CollaboratingFundingTx state", self.state);
                self.state =
                    ChannelState::CollaboratingFundingTx(CollaboratingFundingTxFlags::empty());
                CollaboratingFundingTxFlags::empty()
            }
            ChannelState::CollaboratingFundingTx(_)
                if !is_complete_message && !is_waiting_for_remote =>
            {
                return Err(ProcessingChannelError::InvalidState(format!(
                    "Trying to process message {:?} while in {:?} (should only receive non-complete message after sent response from peer)",
                    &msg, self.state
                )));
            }
            ChannelState::CollaboratingFundingTx(flags) => {
                if flags.contains(CollaboratingFundingTxFlags::THEIR_TX_COMPLETE_SENT) {
                    return Err(ProcessingChannelError::InvalidState(format!(
                        "Received a tx collaboration message {:?}, but we are already in the state {:?} where the remote has sent a complete message",
                        &msg, &self.state
                    )));
                }
                debug!(
                    "Processing tx collaboration message {:?} for state {:?}",
                    &msg, &self.state
                );
                flags
            }
            _ => {
                return Err(ProcessingChannelError::InvalidState(format!(
                    "Invalid tx collaboration message {:?} for state {:?}",
                    &msg, &self.state
                )));
            }
        };
        match msg {
            TxCollaborationMsg::TxUpdate(msg) => {
                // TODO check if the tx is valid.
                self.funding_tx = Some(msg.tx.clone());
                if self.is_tx_final(&msg.tx)? {
                    self.maybe_complete_tx_collaboration(msg.tx, network)?;
                } else {
                    network
                        .send_message(NetworkActorMessage::new_command(
                            NetworkActorCommand::UpdateChannelFunding(
                                self.get_id(),
                                msg.tx,
                                self.get_funding_request(),
                            ),
                        ))
                        .expect(ASSUME_NETWORK_ACTOR_ALIVE);
                    self.update_state(ChannelState::CollaboratingFundingTx(
                        CollaboratingFundingTxFlags::PREPARING_LOCAL_TX_COLLABORATION_MSG,
                    ));
                }
            }
            TxCollaborationMsg::TxComplete(_msg) => {
                self.check_tx_complete_preconditions()?;
                let flags = flags | CollaboratingFundingTxFlags::THEIR_TX_COMPLETE_SENT;
                self.update_state(ChannelState::CollaboratingFundingTx(flags));
                if flags.contains(CollaboratingFundingTxFlags::COLLABRATION_COMPLETED) {
                    // Notify outside observers.
                    network
                        .send_message(NetworkActorMessage::new_event(
                            NetworkActorEvent::NetworkServiceEvent(
                                NetworkServiceEvent::CommitmentSignaturePending(
                                    self.get_remote_peer_id(),
                                    self.get_id(),
                                    self.get_current_commitment_number(false),
                                ),
                            ),
                        ))
                        .expect(ASSUME_NETWORK_ACTOR_ALIVE);
                }
            }
        }
        Ok(())
    }

    pub fn handle_commitment_signed_message(
        &mut self,
        commitment_signed: CommitmentSigned,
        network: &ActorRef<NetworkActorMessage>,
    ) -> ProcessingChannelResult {
        let flags = match self.state {
            ChannelState::CollaboratingFundingTx(flags)
                if !flags.contains(CollaboratingFundingTxFlags::COLLABRATION_COMPLETED) =>
            {
                return Err(ProcessingChannelError::InvalidState(format!(
                    "Unable to process commitment_signed message in state {:?}, as collaboration is not completed yet.",
                    &self.state
                )));
            }
            ChannelState::CollaboratingFundingTx(_) => {
                debug!(
                    "Processing commitment_signed message in state {:?}",
                    &self.state
                );
                CommitmentSignedFlags::SigningCommitment(SigningCommitmentFlags::empty())
            }
            ChannelState::SigningCommitment(flags)
                if flags.contains(SigningCommitmentFlags::THEIR_COMMITMENT_SIGNED_SENT) =>
            {
                return Err(ProcessingChannelError::InvalidState(format!(
                    "Unable to process commitment_signed message in state {:?}, as we have already received our commitment_signed message.",
                    &self.state
                )));
            }
            ChannelState::SigningCommitment(flags) => {
                debug!(
                    "Processing commitment_signed message in state {:?}",
                    &self.state
                );
                CommitmentSignedFlags::SigningCommitment(flags)
            }
            ChannelState::ChannelReady() => {
                debug!("Processing commitment_signed message while channel ready");
                CommitmentSignedFlags::ChannelReady()
            }
            ChannelState::ShuttingDown(flags) => {
                if flags.contains(ShuttingDownFlags::AWAITING_PENDING_TLCS) {
                    debug!(
                        "Signing commitment transactions while shutdown is pending, current state {:?}",
                        &self.state
                    );
                    CommitmentSignedFlags::PendingShutdown(flags)
                } else {
                    return Err(ProcessingChannelError::InvalidState(format!(
                        "Unable to process commitment_signed message in shutdowning state with flags {:?}",
                        &flags
                    )));
                }
            }
            _ => {
                return Err(ProcessingChannelError::InvalidState(format!(
                    "Unable to send commitment signed message in state {:?}",
                    &self.state
                )));
            }
        };

        let tx = self.verify_and_complete_tx(
            commitment_signed.funding_tx_partial_signature,
            commitment_signed.commitment_tx_partial_signature,
        )?;
        // This is the commitment transaction that both parties signed,
        // can be broadcasted to the network if necessary
        let num = self.get_current_commitment_number(false);

        debug!(
            "Successfully handled commitment signed message: {:?}, tx: {:?}",
            &commitment_signed, &tx
        );

        // Notify outside observers.
        network
            .send_message(NetworkActorMessage::new_event(
                NetworkActorEvent::NetworkServiceEvent(
                    NetworkServiceEvent::RemoteCommitmentSigned(
                        self.get_remote_peer_id(),
                        self.get_id(),
                        num,
                        tx.clone(),
                    ),
                ),
            ))
            .expect(ASSUME_NETWORK_ACTOR_ALIVE);

        debug!(
            "Updating peer next remote nonce from {:?} to {:?}",
            self.get_remote_nonce(),
            &commitment_signed.next_local_nonce
        );
        self.previous_remote_nonce = self.remote_nonce.clone();
        self.remote_nonce = Some(commitment_signed.next_local_nonce);
        self.latest_commitment_transaction = Some(tx.data());
        match flags {
            CommitmentSignedFlags::SigningCommitment(flags) => {
                let flags = flags | SigningCommitmentFlags::THEIR_COMMITMENT_SIGNED_SENT;
                self.update_state(ChannelState::SigningCommitment(flags));
                self.maybe_transition_to_tx_signatures(flags, network)?;
            }
            CommitmentSignedFlags::ChannelReady() | CommitmentSignedFlags::PendingShutdown(_) => {
                self.send_revoke_and_ack_message(network);
                match flags {
                    CommitmentSignedFlags::ChannelReady() => {}
                    CommitmentSignedFlags::PendingShutdown(_) => {
                        // TODO: Handle error in the below function call.
                        // We've already updated our state, we should never fail here.
                        self.maybe_transition_to_shutdown(network)?;
                    }
                    _ => {
                        unreachable!(
                            "Invalid flags for commitment signed message, should have handled {:?}",
                            flags
                        );
                    }
                }
            }
        }
        Ok(())
    }

    pub fn maybe_transition_to_tx_signatures(
        &mut self,
        flags: SigningCommitmentFlags,
        network: &ActorRef<NetworkActorMessage>,
    ) -> ProcessingChannelResult {
        if flags.contains(SigningCommitmentFlags::COMMITMENT_SIGNED_SENT) {
            debug!("Commitment signed message sent by both sides, tranitioning to AwaitingTxSignatures state");
            self.update_state(ChannelState::AwaitingTxSignatures(
                AwaitingTxSignaturesFlags::empty(),
            ));
            if self.should_local_send_tx_signatures_first() {
                debug!("It is our turn to send tx_signatures, so we will do it now.");
                self.handle_tx_signatures(network, None)?;
            }
        }
        Ok(())
    }

    // TODO: currently witnesses in the tx_signatures molecule message are a list of bytes.
    // It is unclear how can we compose two partial sets witnesses into a complete
    // set of witnesses.
    pub fn handle_tx_signatures(
        &mut self,
        network: &ActorRef<NetworkActorMessage>,
        // If partial_witnesses is given, then it is the counterparty that send a message
        // to us, and we must combine them to make a full list of witnesses.
        // Otherwise, we are the one who is to start send the tx_signatures.
        // We can just create a partial set of witnesses, and sent them to the peer.
        partial_witnesses: Option<Vec<Vec<u8>>>,
    ) -> ProcessingChannelResult {
        let flags = match self.state {
            ChannelState::AwaitingTxSignatures(flags)
                if flags.contains(AwaitingTxSignaturesFlags::THEIR_TX_SIGNATURES_SENT)
                    && partial_witnesses.is_some() =>
            {
                return Err(ProcessingChannelError::RepeatedProcessing(format!(
                    "tx_signatures partial witnesses {:?}",
                    partial_witnesses.unwrap()
                )));
            }
            ChannelState::AwaitingTxSignatures(flags)
                if flags.contains(AwaitingTxSignaturesFlags::OUR_TX_SIGNATURES_SENT)
                    && partial_witnesses.is_none() =>
            {
                return Err(ProcessingChannelError::RepeatedProcessing(
                    "We have already sent our tx_signatures".to_string(),
                ));
            }
            ChannelState::SigningCommitment(flags)
                if flags.contains(SigningCommitmentFlags::COMMITMENT_SIGNED_SENT) =>
            {
                AwaitingTxSignaturesFlags::empty()
            }
            ChannelState::AwaitingTxSignatures(flags) => flags,
            _ => {
                return Err(ProcessingChannelError::InvalidState(format!(
                    "Unable to build and sign funding tx in state {:?}",
                    &self.state
                )));
            }
        };

        let flags = if partial_witnesses.is_some() {
            flags | AwaitingTxSignaturesFlags::THEIR_TX_SIGNATURES_SENT
        } else {
            flags | AwaitingTxSignaturesFlags::OUR_TX_SIGNATURES_SENT
        };
        self.update_state(ChannelState::AwaitingTxSignatures(flags));

        let funding_tx = self
            .funding_tx
            .clone()
            .ok_or(ProcessingChannelError::InvalidState(
                "Funding transaction is not present".to_string(),
            ))?;

        network
            .send_message(NetworkActorMessage::new_command(
                NetworkActorCommand::SignTx(
                    self.get_remote_peer_id(),
                    self.get_id(),
                    funding_tx,
                    partial_witnesses,
                ),
            ))
            .expect(ASSUME_NETWORK_ACTOR_ALIVE);
        let flags = flags | AwaitingTxSignaturesFlags::OUR_TX_SIGNATURES_SENT;
        self.update_state(ChannelState::AwaitingTxSignatures(flags));

        Ok(())
    }

    pub async fn maybe_broadcast_announcement_signatures(
        &mut self,
        network: &ActorRef<NetworkActorMessage>,
    ) {
        debug!("Running maybe_broadcast_announcement_signatures");
        if let Some(channel_annoucement) =
            self.try_create_channel_announcement_message(network).await
        {
            debug!(
                "Channel {:?} is ready, broadcasting channel announcement message {:?}",
                self.get_id(),
                &channel_annoucement,
            );

            network
                .send_message(NetworkActorMessage::new_command(
                    NetworkActorCommand::BroadcastMessage(
                        vec![self.get_remote_peer_id()],
                        FiberBroadcastMessage::ChannelAnnouncement(channel_annoucement),
                    ),
                ))
                .expect(ASSUME_NETWORK_ACTOR_ALIVE);

            self.broadcast_channel_update(network).await;
        }
    }

    pub async fn broadcast_channel_update(&mut self, network: &ActorRef<NetworkActorMessage>) {
        let mut channel_update = match self.get_unsigned_channel_update_message() {
            Some(message) => message,
            _ => {
                warn!("Failed to generate channel update message");
                return;
            }
        };

        debug!("Generated channel update message: {:?}", &channel_update);

        let node_signature =
            sign_network_message(network.clone(), channel_update.message_to_sign())
                .await
                .expect(ASSUME_NETWORK_ACTOR_ALIVE);

        channel_update.signature = Some(node_signature);

        debug!(
            "Broadcasting channel update message to peers: {:?}",
            &channel_update
        );

        network
            .send_message(NetworkActorMessage::new_command(
                NetworkActorCommand::BroadcastMessage(
                    vec![self.get_remote_peer_id()],
                    FiberBroadcastMessage::ChannelUpdate(channel_update),
                ),
            ))
            .expect(ASSUME_NETWORK_ACTOR_ALIVE);
    }

    pub async fn on_channel_ready(&mut self, network: &ActorRef<NetworkActorMessage>) {
        self.update_state(ChannelState::ChannelReady());
        self.increment_local_commitment_number();
        self.increment_remote_commitment_number();
        let peer_id = self.get_remote_peer_id();
        network
            .send_message(NetworkActorMessage::new_event(
                NetworkActorEvent::ChannelReady(
                    self.get_id(),
                    peer_id.clone(),
                    self.get_funding_transaction_outpoint(),
                ),
            ))
            .expect(ASSUME_NETWORK_ACTOR_ALIVE);
        self.maybe_broadcast_announcement_signatures(network).await;
    }

    pub fn append_remote_commitment_point(&mut self, commitment_point: Pubkey) {
        debug!(
            "Setting remote commitment point #{} (counting from 0)): {:?}",
            self.remote_commitment_points.len(),
            commitment_point
        );
        assert_eq!(
            self.remote_commitment_points.len() as u64,
            self.get_local_commitment_number()
        );
        self.remote_commitment_points.push(commitment_point);
    }

    pub fn handle_revoke_and_ack_message(
        &mut self,
        network: &ActorRef<NetworkActorMessage>,
        revoke_and_ack: RevokeAndAck,
    ) -> ProcessingChannelResult {
        let commitment_tx_fee =
            calculate_commitment_tx_fee(self.commitment_fee_rate, &self.funding_udt_type_script);
        let lock_script = self.get_default_local_funding_script();
        let (output, output_data) = if let Some(udt_type_script) = &self.funding_udt_type_script {
            let capacity = self.local_reserved_ckb_amount + self.remote_reserved_ckb_amount
                - commitment_tx_fee;
            let output = CellOutput::new_builder()
                .lock(lock_script)
                .type_(Some(udt_type_script.clone()).pack())
                .capacity(capacity.pack())
                .build();

            let output_data = (self.to_local_amount + self.to_remote_amount)
                .to_le_bytes()
                .pack();
            (output, output_data)
        } else {
            let capacity =
                (self.to_local_amount + self.to_remote_amount) as u64 - commitment_tx_fee;
            let output = CellOutput::new_builder()
                .lock(lock_script)
                .capacity(capacity.pack())
                .build();
            let output_data = Bytes::default();
            (output, output_data)
        };

        let local_pubkey = self.get_local_channel_parameters().pubkeys.funding_pubkey;
        let remote_pubkey = self.get_remote_channel_parameters().pubkeys.funding_pubkey;
        let key_agg_ctx = KeyAggContext::new([local_pubkey, remote_pubkey]).expect("Valid pubkeys");

        let x_only_aggregated_pubkey = key_agg_ctx.aggregated_pubkey::<Point>().serialize_xonly();
        let delay_epoch = self.get_local_channel_parameters().selected_contest_delay;
        let commitment_number = self.get_local_commitment_number();

        let commitment_lock_script_args = [
            &blake2b_256(x_only_aggregated_pubkey)[0..20],
            (Since::from(delay_epoch).value()).to_le_bytes().as_slice(),
            commitment_number.to_be_bytes().as_slice(),
        ]
        .concat();

        println!(
            "handle_revoke_and_ack_message commitment_lock_script_args: {:?}",
            commitment_lock_script_args
        );

        let message = blake2b_256(
            [
                output.as_slice(),
                output_data.as_slice(),
                commitment_lock_script_args.as_slice(),
            ]
            .concat(),
        );

        let local_nonce = self.get_local_nonce();
        let remote_nonce = self.get_remote_nonce();
        let nonces = [remote_nonce, local_nonce];
        let agg_nonce = AggNonce::sum(nonces);

        let verify_ctx = Musig2VerifyContext {
            key_agg_ctx: key_agg_ctx.clone(),
            agg_nonce: agg_nonce.clone(),
            pubkey: *self.get_remote_funding_pubkey(),
            pubnonce: self.get_remote_nonce(),
        };

        let RevokeAndAck {
            channel_id: _,
            partial_signature,
            next_per_commitment_point,
        } = revoke_and_ack;
        verify_ctx.verify(partial_signature, message.as_slice())?;

        let sign_ctx: Musig2SignContext = Musig2SignContext {
            key_agg_ctx,
            agg_nonce,
            seckey: self.signer.funding_key.clone(),
            secnonce: self.get_local_musig2_secnonce(),
        };
        let signature2 = sign_ctx.sign(message.as_slice())?;

        let aggregate_signature = aggregate_partial_signatures_for_msg(
            message.as_slice(),
            verify_ctx,
            [partial_signature, signature2],
        )?;

        self.update_state_on_raa_msg(true);
        self.append_remote_commitment_point(next_per_commitment_point);

        emit_service_event(
            network,
            NetworkServiceEvent::RevokeAndAckReceived(
                self.get_remote_peer_id(),
                self.get_id(),
                commitment_number,
                x_only_aggregated_pubkey,
                aggregate_signature,
                output,
                output_data,
            ),
        );
        Ok(())
    }

    fn handle_reestablish_channel_message(
        &mut self,
        reestablish_channel: &ReestablishChannel,
        network: &ActorRef<NetworkActorMessage>,
    ) -> ProcessingChannelResult {
        debug!(
            "Handling reestablish channel message: {:?}, our commitment_numbers {:?}",
            reestablish_channel, self.commitment_numbers,
        );
        self.reestablishing = false;
        match self.state {
            ChannelState::NegotiatingFunding(_flags) => {
                // TODO: in current implementation, we don't store the channel when we are in NegotiatingFunding state.
                // This is an unreachable state for reestablish channel message. we may need to handle this case in the future.
            }
            ChannelState::ChannelReady() => {
                let expected_local_commitment_number = self.get_local_commitment_number();
                let acutal_local_commitment_number = reestablish_channel.remote_commitment_number;
                if acutal_local_commitment_number == expected_local_commitment_number {
                    // resend AddTlc, RemoveTlc and CommitmentSigned messages if needed
                    let mut need_resend_commitment_signed = false;
                    for info in self.tlcs.values() {
                        if info.is_offered() {
                            if info.created_at.get_local() >= acutal_local_commitment_number
                                && info.creation_confirmed_at.is_none()
                            {
                                // resend AddTlc message
                                network
                                    .send_message(NetworkActorMessage::new_command(
                                        NetworkActorCommand::SendFiberMessage(
                                            FiberMessageWithPeerId::new(
                                                self.get_remote_peer_id(),
                                                FiberMessage::add_tlc(AddTlc {
                                                    channel_id: self.get_id(),
                                                    tlc_id: info.tlc.get_id(),
                                                    amount: info.tlc.amount,
                                                    payment_hash: info.tlc.payment_hash,
                                                    expiry: info.tlc.lock_time,
                                                    hash_algorithm: info.tlc.hash_algorithm,
                                                    onion_packet: info.tlc.onion_packet.clone(),
                                                }),
                                            ),
                                        ),
                                    ))
                                    .expect(ASSUME_NETWORK_ACTOR_ALIVE);

                                need_resend_commitment_signed = true;
                            }
                        } else if let Some((commitment_number, remove_reason)) = info.removed_at {
                            if commitment_number.get_local() >= acutal_local_commitment_number {
                                // resend RemoveTlc message
                                network
                                    .send_message(NetworkActorMessage::new_command(
                                        NetworkActorCommand::SendFiberMessage(
                                            FiberMessageWithPeerId::new(
                                                self.get_remote_peer_id(),
                                                FiberMessage::remove_tlc(RemoveTlc {
                                                    channel_id: self.get_id(),
                                                    tlc_id: info.tlc.get_id(),
                                                    reason: remove_reason,
                                                }),
                                            ),
                                        ),
                                    ))
                                    .expect(ASSUME_NETWORK_ACTOR_ALIVE);

                                need_resend_commitment_signed = true;
                            }
                        }
                    }
                    if need_resend_commitment_signed {
                        debug!("Resend CommitmentSigned message");
                        network
                            .send_message(NetworkActorMessage::new_command(
                                NetworkActorCommand::ControlFiberChannel(ChannelCommandWithId {
                                    channel_id: self.get_id(),
                                    command: ChannelCommand::CommitmentSigned(),
                                }),
                            ))
                            .expect(ASSUME_NETWORK_ACTOR_ALIVE);
                    }
                } else if acutal_local_commitment_number == expected_local_commitment_number + 1 {
                    // wait for remote to resend the RevokeAndAck message, do nothing here
                } else {
                    // unreachable state, just log an error for potential bugs
                    error!(
                        "Reestablish channel message with invalid local commitment number: expected {}, actual {}",
                        expected_local_commitment_number, acutal_local_commitment_number
                    );
                }

                let expected_remote_commitment_number = self.get_remote_commitment_number();
                let acutal_remote_commitment_number = reestablish_channel.local_commitment_number;
                if expected_remote_commitment_number == acutal_remote_commitment_number {
                    // synced with remote, do nothing
                } else if expected_remote_commitment_number == acutal_remote_commitment_number + 1 {
                    // Resetting our remote commitment number to the actual remote commitment number
                    // and resend the RevokeAndAck message.
                    self.set_remote_commitment_number(acutal_remote_commitment_number);
                    self.send_revoke_and_ack_message(network);
                } else {
                    // unreachable state, just log an error for potential bugs
                    error!(
                        "Reestablish channel message with invalid remote commitment number: expected {}, actual {}",
                        expected_remote_commitment_number, acutal_remote_commitment_number
                    );
                }
            }
            _ => {
                // TODO: @quake we need to handle other states.
                warn!(
                    "Unhandled reestablish channel message in state {:?}",
                    &self.state
                );
            }
        }
        Ok(())
    }

    pub fn is_tx_final(&self, tx: &Transaction) -> Result<bool, ProcessingChannelError> {
        // TODO: check if the tx is valid
        let tx = tx.clone().into_view();

        let first_output = tx
            .outputs()
            .get(0)
            .ok_or(ProcessingChannelError::InvalidParameter(
                "Funding transaction should have at least one output".to_string(),
            ))?;

        if first_output.lock() != self.get_funding_lock_script() {
            return Err(ProcessingChannelError::InvalidState(
                "Invalid funding transation lock script".to_string(),
            ));
        }

        let current_capacity: u64 = first_output.capacity().unpack();

        // make sure both parties have paid the reserved ckb amount
        if current_capacity <= self.local_reserved_ckb_amount
            || current_capacity <= self.remote_reserved_ckb_amount
        {
            return Ok(false);
        }

        if self.funding_udt_type_script.is_some() {
            let (_output, data) =
                tx.output_with_data(0)
                    .ok_or(ProcessingChannelError::InvalidParameter(
                        "Funding transaction should have at least one output".to_string(),
                    ))?;
            assert!(data.as_ref().len() >= 16);
            let mut amount_bytes = [0u8; 16];
            amount_bytes.copy_from_slice(&data.as_ref()[0..16]);
            let udt_amount = u128::from_le_bytes(amount_bytes);
            debug!(
                "udt_amount: {}, to_remote_amount: {}, to_local_amount: {}",
                udt_amount, self.to_remote_amount, self.to_local_amount
            );
            debug!("current_capacity: {}, remote_reserved_ckb_amount: {}, local_reserved_ckb_amount: {}",
                current_capacity, self.remote_reserved_ckb_amount, self.local_reserved_ckb_amount);
            let is_udt_amount_ok = udt_amount == self.to_remote_amount + self.to_local_amount;
            return Ok(is_udt_amount_ok);
        } else {
            let is_complete = current_capacity
                == (self.to_local_amount
                    + self.to_remote_amount
                    + self.local_reserved_ckb_amount as u128
                    + self.remote_reserved_ckb_amount as u128) as u64;
            Ok(is_complete)
        }
    }

    pub fn maybe_complete_tx_collaboration(
        &mut self,
        tx: Transaction,
        network: &ActorRef<NetworkActorMessage>,
    ) -> ProcessingChannelResult {
        let is_complete = self.is_tx_final(&tx)?;

        debug!(
            "Checking if funding transaction {:?} is complete: {}",
            &tx, is_complete
        );

        if is_complete {
            // We need to send a SendFiberMessage command here (instead of a ControlFiberChannel),
            // to guarantee that the TxComplete message immediately is sent to the network actor.
            // Otherwise, it is possible that when the network actor is processing ControlFiberChannel,
            // it receives another SendFiberMessage command, and that message (e.g. CommitmentSigned)
            // is processed first, thus breaking the order of messages.
            network
                .send_message(NetworkActorMessage::new_command(
                    NetworkActorCommand::SendFiberMessage(FiberMessageWithPeerId::new(
                        self.get_remote_peer_id(),
                        FiberMessage::tx_complete(TxComplete {
                            channel_id: self.get_id(),
                        }),
                    )),
                ))
                .expect(ASSUME_NETWORK_ACTOR_ALIVE);
            let old_flags = match self.state {
                ChannelState::CollaboratingFundingTx(flags) => flags,
                _ => {
                    panic!(
                        "Expect to be in CollaboratingFundingTx state while running update_funding_tx, current state {:?}", &self.state,
                    );
                }
            };
            self.update_state(ChannelState::CollaboratingFundingTx(
                old_flags | CollaboratingFundingTxFlags::OUR_TX_COMPLETE_SENT,
            ));
        }
        Ok(())
    }

    // TODO: More checks to the funding tx.
    fn check_tx_complete_preconditions(&mut self) -> ProcessingChannelResult {
        match self.funding_tx.as_ref() {
            None => {
                return Err(ProcessingChannelError::InvalidState(
                    "Received TxComplete message without a funding transaction".to_string(),
                ));
            }
            Some(tx) => {
                debug!(
                    "Received TxComplete message, funding tx is present {:?}",
                    tx
                );
                let check = self.is_tx_final(tx);
                if !check.is_ok_and(|ok| ok) {
                    return Err(ProcessingChannelError::InvalidState(
                        "Received TxComplete message, but funding tx is not final".to_string(),
                    ));
                }
            }
        }
        Ok(())
    }

    pub fn fill_in_channel_id(&mut self) {
        assert!(
            self.remote_channel_parameters.is_some(),
            "Counterparty pubkeys is required to derive actual channel id"
        );
        let remote_revocation = &self
            .get_remote_channel_parameters()
            .pubkeys
            .revocation_base_key;
        let local_revocation = &self
            .get_local_channel_parameters()
            .pubkeys
            .revocation_base_key;
        let channel_id =
            derive_channel_id_from_revocation_keys(local_revocation, remote_revocation);

        debug!("Channel Id changed from {:?} to {:?}", self.id, channel_id,);

        self.id = channel_id;
    }

    // Whose pubkey should go first in musig2?
    // We define a definitive order for the pubkeys in musig2 to makes it easier
    // to aggregate musig2 signatures.
    fn should_local_go_first_in_musig2(&self) -> bool {
        let local_pubkey = self.get_local_channel_parameters().pubkeys.funding_pubkey;
        let remote_pubkey = self.get_remote_channel_parameters().pubkeys.funding_pubkey;
        local_pubkey <= remote_pubkey
    }

    // Order some items (like pubkey and nonce) from holders and counterparty in musig2.
    fn order_things_for_musig2<T>(&self, holder: T, counterparty: T) -> [T; 2] {
        if self.should_local_go_first_in_musig2() {
            [holder, counterparty]
        } else {
            [counterparty, holder]
        }
    }

    // Should the local send tx_signatures first?
    // In order to avoid deadlock, we need to define an order for sending tx_signatures.
    // Currently the order of sending tx_signatures is defined as follows:
    // If the amount to self is less than the amount to remote, then we should send,
    // else if the amount to self is equal to the amount to remote and we have
    // smaller funding_pubkey, then we should send first. Otherwise, we should wait
    // the counterparty to send tx_signatures first.
    fn should_local_send_tx_signatures_first(&self) -> bool {
        self.to_local_amount < self.to_remote_amount
            || self.to_local_amount == self.to_remote_amount
                && self.should_local_go_first_in_musig2()
    }

    pub fn build_shutdown_tx(&self) -> Result<TransactionView, ProcessingChannelError> {
        // Don't use get_local_shutdown_script and get_remote_shutdown_script here
        // as they will panic if the scripts are not present.
        // This function may be called in a state where these scripts are not present.
        let (
            local_shutdown_script,
            remote_shutdown_script,
            local_shutdown_fee,
            remote_shutdown_fee,
        ) = match (
            self.local_shutdown_script.clone(),
            self.remote_shutdown_script.clone(),
            self.local_shutdown_fee_rate,
            self.remote_shutdown_fee_rate,
        ) {
            (
                Some(local_shutdown_script),
                Some(remote_shutdown_script),
                Some(local_shutdown_fee_rate),
                Some(remote_shutdown_fee_rate),
            ) => (
                local_shutdown_script,
                remote_shutdown_script,
                calculate_shutdown_tx_fee(local_shutdown_fee_rate, self),
                calculate_shutdown_tx_fee(remote_shutdown_fee_rate, self),
            ),
            _ => {
                return Err(ProcessingChannelError::InvalidState(format!(
                    "Shutdown scripts are not present: local_shutdown_script {:?}, remote_shutdown_script {:?}, local_shutdown_fee_rate {:?}, remote_shutdown_fee_rate {:?}",
                    &self.local_shutdown_script, &self.remote_shutdown_script,
                    &self.local_shutdown_fee_rate, &self.remote_shutdown_fee_rate
                )));
            }
        };

        debug!(
            "build_shutdown_tx local_shutdown_fee: local {}, remote {}",
            local_shutdown_fee, remote_shutdown_fee
        );

        let cell_deps = get_cell_deps(vec![Contract::FundingLock], &self.funding_udt_type_script);
        let tx_builder = TransactionBuilder::default().cell_deps(cell_deps).input(
            CellInput::new_builder()
                .previous_output(self.get_funding_transaction_outpoint())
                .build(),
        );

        if let Some(type_script) = &self.funding_udt_type_script {
            debug!(
                "shutdown UDT local_amount: {}, remote_amount: {}",
                self.to_local_amount, self.to_remote_amount
            );

            let local_capacity: u64 = self.local_reserved_ckb_amount - local_shutdown_fee;
            debug!(
                "shutdown_tx local_capacity: {} - {} = {}",
                self.local_reserved_ckb_amount, local_shutdown_fee, local_capacity
            );
            let local_output = CellOutput::new_builder()
                .lock(local_shutdown_script)
                .type_(Some(type_script.clone()).pack())
                .capacity(local_capacity.pack())
                .build();
            let local_output_data = self.to_local_amount.to_le_bytes().pack();

            let remote_capacity: u64 = self.remote_reserved_ckb_amount - remote_shutdown_fee;
            debug!(
                "shutdown_tx remote_capacity: {} - {} = {}",
                self.remote_reserved_ckb_amount, remote_shutdown_fee, remote_capacity
            );
            let remote_output = CellOutput::new_builder()
                .lock(remote_shutdown_script)
                .type_(Some(type_script.clone()).pack())
                .capacity(remote_capacity.pack())
                .build();
            let remote_output_data = self.to_remote_amount.to_le_bytes().pack();

            let outputs = self.order_things_for_musig2(local_output, remote_output);
            let outputs_data = self.order_things_for_musig2(local_output_data, remote_output_data);
            let tx = tx_builder
                .set_outputs(outputs.to_vec())
                .set_outputs_data(outputs_data.to_vec())
                .build();
            Ok(tx)
        } else {
            debug!(
                "Final balance partition before shutting down: local {} (fee {}), remote {} (fee {})",
                self.to_local_amount, local_shutdown_fee,
                self.to_remote_amount, remote_shutdown_fee
            );
            let local_value =
                self.to_local_amount as u64 + self.local_reserved_ckb_amount - local_shutdown_fee;
            let remote_value = self.to_remote_amount as u64 + self.remote_reserved_ckb_amount
                - remote_shutdown_fee;
            debug!(
                "Building shutdown transaction with values: local {}, remote {}",
                local_value, remote_value
            );
            let local_output = CellOutput::new_builder()
                .capacity(local_value.pack())
                .lock(local_shutdown_script)
                .build();
            let remote_output = CellOutput::new_builder()
                .capacity(remote_value.pack())
                .lock(remote_shutdown_script)
                .build();
            let outputs = self.order_things_for_musig2(local_output, remote_output);
            let tx = tx_builder
                .set_outputs(outputs.to_vec())
                .set_outputs_data(vec![Default::default(), Default::default()])
                .build();
            Ok(tx)
        }
    }

    // The parameter `local` here specifies whether we are building the commitment transaction
    // for the local party or the remote party. If `local` is true, then we are building a
    // commitment transaction which can be broadcasted by ourself (with valid partial
    // signature from the other party), else we are building a commitment transaction
    // for the remote party (we build this commitment transaction
    // normally because we want to send a partial signature to remote).
    // The function returns a tuple, the first element is the commitment transaction itself,
    // and the second element is the message to be signed by the each party,
    // so as to consume the funding cell. The last element is the witnesses for the
    // commitment transaction.
    pub fn build_commitment_and_settlement_tx(
        &self,
        local: bool,
    ) -> (TransactionView, TransactionView) {
        let commitment_tx = {
            let funding_out_point = self.get_funding_transaction_outpoint();
            let cell_deps =
                get_cell_deps(vec![Contract::FundingLock], &self.funding_udt_type_script);
            let (output, output_data) = self.build_commitment_transaction_output(local);

            TransactionBuilder::default()
                .cell_deps(cell_deps)
                .input(
                    CellInput::new_builder()
                        .previous_output(funding_out_point.clone())
                        .build(),
                )
                .output(output)
                .output_data(output_data)
                .build()
        };

        let settlement_tx = {
            let commtimtent_out_point = OutPoint::new(commitment_tx.hash(), 0);
            let cell_deps = get_cell_deps(
                vec![Contract::CommitmentLock],
                &self.funding_udt_type_script,
            );
            let (outputs, outputs_data) = self.build_settlement_transaction_outputs(local);

            TransactionBuilder::default()
                .cell_deps(cell_deps)
                .input(
                    CellInput::new_builder()
                        .previous_output(commtimtent_out_point.clone())
                        .build(),
                )
                .set_outputs(outputs.to_vec())
                .set_outputs_data(outputs_data.to_vec())
                .build()
        };

        (commitment_tx, settlement_tx)
    }

    fn build_commitment_transaction_output(&self, local: bool) -> (CellOutput, Bytes) {
        let local_pubkey = self.get_local_channel_parameters().pubkeys.funding_pubkey;
        let remote_pubkey = self.get_remote_channel_parameters().pubkeys.funding_pubkey;
        let pubkeys = if local {
            [local_pubkey, remote_pubkey]
        } else {
            [remote_pubkey, local_pubkey]
        };
        let x_only_aggregated_pubkey = KeyAggContext::new(pubkeys)
            .expect("Valid pubkeys")
            .aggregated_pubkey::<Point>()
            .serialize_xonly();

        let delay_epoch = if local {
            self.get_remote_channel_parameters().selected_contest_delay
        } else {
            self.get_local_channel_parameters().selected_contest_delay
        };

        let version = self.get_current_commitment_number(local);

        let htlcs = self.get_active_htlcs(local);

        let mut commitment_lock_script_args = [
            &blake2b_256(x_only_aggregated_pubkey)[0..20],
            (Since::from(delay_epoch).value()).to_le_bytes().as_slice(),
            version.to_be_bytes().as_slice(),
        ]
        .concat();
        if !htlcs.is_empty() {
            commitment_lock_script_args.extend_from_slice(&blake2b_256(&htlcs)[0..20]);
        }

        let commitment_lock_script =
            get_script_by_contract(Contract::CommitmentLock, &commitment_lock_script_args);

        let commitment_tx_fee =
            calculate_commitment_tx_fee(self.commitment_fee_rate, &self.funding_udt_type_script);

        if let Some(udt_type_script) = &self.funding_udt_type_script {
            let capacity = self.local_reserved_ckb_amount + self.remote_reserved_ckb_amount
                - commitment_tx_fee;
            let output = CellOutput::new_builder()
                .lock(commitment_lock_script)
                .type_(Some(udt_type_script.clone()).pack())
                .capacity(capacity.pack())
                .build();

            let output_data = (self.to_local_amount + self.to_remote_amount)
                .to_le_bytes()
                .pack();
            (output, output_data)
        } else {
            let capacity =
                (self.to_local_amount + self.to_remote_amount) as u64 - commitment_tx_fee;
            let output = CellOutput::new_builder()
                .lock(commitment_lock_script)
                .capacity(capacity.pack())
                .build();
            let output_data = Bytes::default();
            (output, output_data)
        }
    }

    fn build_settlement_transaction_outputs(&self, local: bool) -> ([CellOutput; 2], [Bytes; 2]) {
        let received_tlc_value = self
            .get_active_received_tlcs(local)
            .map(|tlc| tlc.tlc.amount)
            .sum::<u128>();
        let offered_tlc_value = self
            .get_active_offered_tlcs(local)
            .map(|tlc| tlc.tlc.amount)
            .sum::<u128>();

        let to_local_value =
            self.to_local_amount + self.local_reserved_ckb_amount as u128 - offered_tlc_value;
        let to_remote_value =
            self.to_remote_amount + self.remote_reserved_ckb_amount as u128 - received_tlc_value;

        let to_local_output_script = self.get_default_local_funding_script();
        let to_remote_output_script = self.get_default_remote_funding_script();

        if let Some(udt_type_script) = &self.funding_udt_type_script {
            let to_local_output = CellOutput::new_builder()
                .lock(to_local_output_script)
                .type_(Some(udt_type_script.clone()).pack())
                .capacity(self.local_reserved_ckb_amount.pack())
                .build();
            let to_local_output_data = to_local_value.to_le_bytes().pack();

            let to_remote_output = CellOutput::new_builder()
                .lock(to_remote_output_script)
                .type_(Some(udt_type_script.clone()).pack())
                .capacity(self.remote_reserved_ckb_amount.pack())
                .build();
            let to_remote_output_data = to_remote_value.to_le_bytes().pack();
            if local {
                (
                    [to_local_output, to_remote_output],
                    [to_local_output_data, to_remote_output_data],
                )
            } else {
                (
                    [to_remote_output, to_local_output],
                    [to_remote_output_data, to_local_output_data],
                )
            }
        } else {
            let to_local_output = CellOutput::new_builder()
                .lock(to_local_output_script)
                .capacity((to_local_value as u64).pack())
                .build();
            let to_local_output_data = Bytes::default();

            let to_remote_output = CellOutput::new_builder()
                .lock(to_remote_output_script)
                .capacity((to_remote_value as u64).pack())
                .build();
            let to_remote_output_data = Bytes::default();
            if local {
                (
                    [to_local_output, to_remote_output],
                    [to_local_output_data, to_remote_output_data],
                )
            } else {
                (
                    [to_remote_output, to_local_output],
                    [to_remote_output_data, to_local_output_data],
                )
            }
        }
    }

    pub fn build_and_verify_commitment_tx(
        &self,
        funding_tx_partial_signature: PartialSignature,
        commitment_tx_partial_signature: PartialSignature,
    ) -> Result<PartiallySignedCommitmentTransaction, ProcessingChannelError> {
        let (commitment_tx, settlement_tx) = self.build_commitment_and_settlement_tx(false);

        let verify_ctx = Musig2VerifyContext::from(self);
        verify_ctx.verify(
            funding_tx_partial_signature,
            commitment_tx.hash().as_slice(),
        )?;

        let verify_ctx = Musig2VerifyContext::from((self, false));
        let to_local_output = settlement_tx.outputs().get(0).unwrap();
        let to_local_output_data = settlement_tx.outputs_data().get(0).unwrap();
        let to_remote_output = settlement_tx.outputs().get(1).unwrap();
        let to_remote_output_data = settlement_tx.outputs_data().get(1).unwrap();
        let args = commitment_tx
            .outputs()
            .get(0)
            .unwrap()
            .lock()
            .args()
            .raw_data();
        let message = blake2b_256(
            [
                to_local_output.as_slice(),
                to_local_output_data.as_slice(),
                to_remote_output.as_slice(),
                to_remote_output_data.as_slice(),
                &args[0..36],
            ]
            .concat(),
        );
        verify_ctx.verify(commitment_tx_partial_signature, message.as_slice())?;

        Ok(PartiallySignedCommitmentTransaction {
            version: self.get_current_commitment_number(false),
            commitment_tx,
            funding_tx_partial_signature,
            commitment_tx_partial_signature,
        })
    }

    pub fn build_and_sign_commitment_tx(
        &self,
    ) -> Result<PartiallySignedCommitmentTransaction, ProcessingChannelError> {
        let (commitment_tx, settlement_tx) = self.build_commitment_and_settlement_tx(true);

        let sign_ctx = Musig2SignContext::from(self);
        let funding_tx_partial_signature = sign_ctx.sign(commitment_tx.hash().as_slice())?;

        let sign_ctx = Musig2SignContext::from((self, true));
        let to_local_output = settlement_tx.outputs().get(0).unwrap();
        let to_local_output_data = settlement_tx.outputs_data().get(0).unwrap();
        let to_remote_output = settlement_tx.outputs().get(1).unwrap();
        let to_remote_output_data = settlement_tx.outputs_data().get(1).unwrap();
        let args = commitment_tx
            .outputs()
            .get(0)
            .unwrap()
            .lock()
            .args()
            .raw_data();
        let message = blake2b_256(
            [
                to_local_output.as_slice(),
                to_local_output_data.as_slice(),
                to_remote_output.as_slice(),
                to_remote_output_data.as_slice(),
                &args[0..36],
            ]
            .concat(),
        );
        let commitment_tx_partial_signature = sign_ctx.sign(message.as_slice())?;

        Ok(PartiallySignedCommitmentTransaction {
            version: self.get_current_commitment_number(true),
            commitment_tx,
            funding_tx_partial_signature,
            commitment_tx_partial_signature,
        })
    }

    /// Verify the partial signature from the peer and create a complete transaction
    /// with valid witnesses.
    pub fn verify_and_complete_tx(
        &self,
        funding_tx_partial_signature: PartialSignature,
        commitment_tx_partial_signature: PartialSignature,
    ) -> Result<TransactionView, ProcessingChannelError> {
        let tx = self.build_and_verify_commitment_tx(
            funding_tx_partial_signature,
            commitment_tx_partial_signature,
        )?;
        self.sign_tx_to_consume_funding_cell(&tx)
    }
}

pub trait ChannelActorStateStore {
    fn get_channel_actor_state(&self, id: &Hash256) -> Option<ChannelActorState>;
    fn insert_channel_actor_state(&self, state: ChannelActorState);
    fn delete_channel_actor_state(&self, id: &Hash256);
    fn get_channel_ids_by_peer(&self, peer_id: &PeerId) -> Vec<Hash256>;
    fn get_active_channel_ids_by_peer(&self, peer_id: &PeerId) -> Vec<Hash256> {
        self.get_channel_ids_by_peer(peer_id)
            .into_iter()
            .filter(
                |id| matches!(self.get_channel_actor_state(id), Some(state) if !state.is_closed()),
            )
            .collect()
    }
    fn get_channel_states(&self, peer_id: Option<PeerId>) -> Vec<(PeerId, Hash256, ChannelState)>;
    fn get_active_channel_states(
        &self,
        peer_id: Option<PeerId>,
    ) -> Vec<(PeerId, Hash256, ChannelState)> {
        self.get_channel_states(peer_id)
            .into_iter()
            .filter(|(_, _, state)| !state.is_closed())
            .collect()
    }
}

/// A wrapper on CommitmentTransaction that has a partial signature along with
/// the ckb transaction.
#[derive(Clone, Debug)]
pub struct PartiallySignedCommitmentTransaction {
    // The version number of the commitment transaction.
    pub version: u64,
    // The commitment transaction.
    pub commitment_tx: TransactionView,
    // The partial signature to unlock the funding transaction.
    pub funding_tx_partial_signature: PartialSignature,
    // The partial signature to unlock the commitment transaction.
    pub commitment_tx_partial_signature: PartialSignature,
}

pub fn create_witness_for_funding_cell(
    lock_key_xonly: [u8; 32],
    signature: CompactSignature,
) -> [u8; FUNDING_CELL_WITNESS_LEN] {
    let mut witness = Vec::with_capacity(FUNDING_CELL_WITNESS_LEN);

    // for xudt compatibility issue,
    // refer to: https://github.com/nervosnetwork/fiber-scripts/pull/5
    let empty_witness_args = [16, 0, 0, 0, 16, 0, 0, 0, 16, 0, 0, 0, 16, 0, 0, 0];
    witness.extend_from_slice(&empty_witness_args);
    witness.extend_from_slice(lock_key_xonly.as_slice());
    witness.extend_from_slice(signature.serialize().as_slice());

    debug!(
        "Building witnesses for transaction to consume funding cell: {:?}",
        hex::encode(&witness)
    );

    witness
        .try_into()
        .expect("Witness length should be correct")
}

pub struct Musig2VerifyContext {
    pub key_agg_ctx: KeyAggContext,
    pub agg_nonce: AggNonce,
    pub pubkey: Pubkey,
    pub pubnonce: PubNonce,
}

impl From<Musig2SignContext> for Musig2VerifyContext {
    fn from(value: Musig2SignContext) -> Self {
        Musig2VerifyContext {
            key_agg_ctx: value.key_agg_ctx,
            agg_nonce: value.agg_nonce,
            pubkey: value.seckey.pubkey(),
            pubnonce: value.secnonce.public_nonce(),
        }
    }
}

impl Musig2VerifyContext {
    pub fn verify(&self, signature: PartialSignature, message: &[u8]) -> ProcessingChannelResult {
        let result = verify_partial(
            &self.key_agg_ctx,
            signature,
            &self.agg_nonce,
            self.pubkey,
            &self.pubnonce,
            message,
        );
        debug!(
            "Verifying partial signature {:?} with message {:?}, nonce {:?}, agg nonce {:?}, result {:?}",
            &signature,
            hex::encode(message),
            &self.pubnonce,
            &self.agg_nonce,
            result
        );
        Ok(result?)
    }
}

#[derive(Clone)]
pub struct Musig2SignContext {
    key_agg_ctx: KeyAggContext,
    agg_nonce: AggNonce,
    seckey: Privkey,
    secnonce: SecNonce,
}

impl Musig2SignContext {
    pub fn sign(self, message: &[u8]) -> Result<PartialSignature, ProcessingChannelError> {
        debug!(
            "Musig2 signing partial message {:?} with nonce {:?} (public nonce: {:?}), agg nonce {:?}",
            hex::encode(message),
            self.secnonce,
            self.secnonce.public_nonce(),
            &self.agg_nonce
        );
        Ok(sign_partial(
            &self.key_agg_ctx,
            self.seckey,
            self.secnonce,
            &self.agg_nonce,
            message,
        )?)
    }
}

pub fn aggregate_partial_signatures_for_msg(
    message: &[u8],
    verify_ctx: Musig2VerifyContext,
    partial_signatures: [PartialSignature; 2],
) -> Result<CompactSignature, ProcessingChannelError> {
    debug!(
        "Message to aggregate signatures: {:?}",
        hex::encode(message)
    );
    let signature: CompactSignature = aggregate_partial_signatures(
        &verify_ctx.key_agg_ctx,
        &verify_ctx.agg_nonce,
        partial_signatures,
        message,
    )?;
    Ok(signature)
}

#[derive(Clone, Debug, PartialEq, Eq, Serialize, Deserialize)]
pub struct ChannelParametersOneParty {
    pub pubkeys: ChannelBasePublicKeys,
    pub selected_contest_delay: LockTime,
}

impl ChannelParametersOneParty {
    pub fn funding_pubkey(&self) -> &Pubkey {
        &self.pubkeys.funding_pubkey
    }

    pub fn payment_base_key(&self) -> &Pubkey {
        &self.pubkeys.payment_base_key
    }

    pub fn delayed_payment_base_key(&self) -> &Pubkey {
        &self.pubkeys.delayed_payment_base_key
    }

    pub fn revocation_base_key(&self) -> &Pubkey {
        &self.pubkeys.revocation_base_key
    }

    pub fn tlc_base_key(&self) -> &Pubkey {
        &self.pubkeys.tlc_base_key
    }
}

/// One counterparty's public keys which do not change over the life of a channel.
#[derive(Clone, Debug, PartialEq, Eq, Serialize, Deserialize)]
pub struct ChannelBasePublicKeys {
    /// The public key which is used to sign all commitment transactions, as it appears in the
    /// on-chain channel lock-in 2-of-2 multisig output.
    pub funding_pubkey: Pubkey,
    /// The base point which is used (with derive_public_revocation_key) to derive per-commitment
    /// revocation keys. This is combined with the per-commitment-secret generated by the
    /// counterparty to create a secret which the counterparty can reveal to revoke previous
    /// states.
    pub revocation_base_key: Pubkey,
    /// The public key on which the non-broadcaster (ie the countersignatory) receives an immediately
    /// spendable primary channel balance on the broadcaster's commitment transaction. This key is
    /// static across every commitment transaction.
    pub payment_base_key: Pubkey,
    /// The base point which is used (with derive_public_key) to derive a per-commitment payment
    /// public key which receives non-HTLC-encumbered funds which are only available for spending
    /// after some delay (or can be claimed via the revocation path).
    pub delayed_payment_base_key: Pubkey,
    /// The base point which is used (with derive_public_key) to derive a per-commitment public key
    /// which is used to encumber HTLC-in-flight outputs.
    pub tlc_base_key: Pubkey,
}

impl From<&OpenChannel> for ChannelBasePublicKeys {
    fn from(value: &OpenChannel) -> Self {
        ChannelBasePublicKeys {
            funding_pubkey: value.funding_pubkey,
            revocation_base_key: value.revocation_basepoint,
            payment_base_key: value.payment_basepoint,
            delayed_payment_base_key: value.delayed_payment_basepoint,
            tlc_base_key: value.tlc_basepoint,
        }
    }
}

impl From<&AcceptChannel> for ChannelBasePublicKeys {
    fn from(value: &AcceptChannel) -> Self {
        ChannelBasePublicKeys {
            funding_pubkey: value.funding_pubkey,
            revocation_base_key: value.revocation_basepoint,
            payment_base_key: value.payment_basepoint,
            delayed_payment_base_key: value.delayed_payment_basepoint,
            tlc_base_key: value.tlc_basepoint,
        }
    }
}

type ShortHash = [u8; 20];

/// A tlc output.
#[derive(Clone, Debug, PartialEq, Eq, Serialize, Deserialize)]
pub struct TLC {
    /// The id of a TLC.
    pub id: TLCId,
    /// The value as it appears in the commitment transaction
    pub amount: u128,
    /// The CLTV lock-time at which this HTLC expires.
    pub lock_time: LockTime,
    /// The hash of the preimage which unlocks this HTLC.
    pub payment_hash: Hash256,
    /// The preimage of the hash to be sent to the counterparty.
    pub payment_preimage: Option<Hash256>,
    /// Which hash algorithm is applied on the preimage
    pub hash_algorithm: HashAlgorithm,
    /// The onion packet which encodes the routing information for the payment.
    pub onion_packet: Vec<u8>,
    /// The previous tlc id if this tlc is a part of a multi-tlc payment.
    pub previous_tlc: Option<(Hash256, TLCId)>,
}

impl TLC {
    pub fn is_offered(&self) -> bool {
        self.id.is_offered()
    }

    pub fn is_received(&self) -> bool {
        !self.is_offered()
    }

    // Change this tlc to the opposite side.
    pub fn flip_mut(&mut self) {
        self.id.flip_mut()
    }

    /// Get the value for the field `htlc_type` in commitment lock witness.
    /// - Lowest 1 bit: 0 if the tlc is offered by the remote party, 1 otherwise.
    /// - High 7 bits:
    ///     - 0: ckb hash
    ///     - 1: sha256
    pub fn get_htlc_type(&self) -> u8 {
        let offered_flag = if self.is_offered() { 0u8 } else { 1u8 };
        ((self.hash_algorithm as u8) << 1) + offered_flag
    }

    fn get_hash(&self) -> ShortHash {
        self.payment_hash.as_ref()[..20].try_into().unwrap()
    }

    fn get_id(&self) -> u64 {
        match self.id {
            TLCId::Offered(id) => id,
            TLCId::Received(id) => id,
        }
    }
}

/// A tlc output in a commitment transaction, including both the tlc output
/// and the commitment_number that it first appeared (will appear) in the
/// commitment transaction.
#[derive(Clone, Debug, PartialEq, Eq, Serialize, Deserialize)]
pub struct DetailedTLCInfo {
    tlc: TLC,
    // The commitment numbers of both parties when this tlc is created
    // as the offerer sees it.
    // TODO: There is a potential bug here. The commitment number of the
    // receiver may have been updated by the time this tlc is included
    // in a commitment of the offerer. Currently we assume that the commitment
    // number of the receiver when the time this tlc is actually committed by
    // the offerer is just the same as the commitment number of the receiver
    // when the this tlc is created.
    created_at: CommitmentNumbers,
    // The commitment number of the party that received this tlc
    // (also called receiver) when this tlc is first included in
    // the commitment transaction of the receiver.
    creation_confirmed_at: Option<CommitmentNumbers>,
    // The commitment number of the party that removed this tlc
    // (only the receiver is allowed to remove) when the tlc is removed.
    removed_at: Option<(CommitmentNumbers, RemoveTlcReason)>,
    // The initial commitment number of the party (the offerer) that
    // has confirmed the removal of this tlc.
    removal_confirmed_at: Option<CommitmentNumbers>,
}

impl DetailedTLCInfo {
    fn is_offered(&self) -> bool {
        self.tlc.is_offered()
    }

    fn get_commitment_numbers(&self, local: bool) -> CommitmentNumbers {
        let am_i_sending_the_tlc = {
            if self.is_offered() {
                local
            } else {
                !local
            }
        };
        if am_i_sending_the_tlc {
            self.created_at
        } else {
            self.creation_confirmed_at
                .expect("Commitment number is present")
        }
    }

    fn is_fullfill_removed(&self) -> bool {
        if let Some((_, removed_reason)) = self.removed_at {
            matches!(removed_reason, RemoveTlcReason::RemoveTlcFulfill(_))
        } else {
            false
        }
    }
}

pub fn get_tweak_by_commitment_point(commitment_point: &Pubkey) -> [u8; 32] {
    let mut hasher = new_blake2b();
    hasher.update(&commitment_point.serialize());
    let mut result = [0u8; 32];
    hasher.finalize(&mut result);
    result
}

fn derive_private_key(secret: &Privkey, commitment_point: &Pubkey) -> Privkey {
    secret.tweak(get_tweak_by_commitment_point(commitment_point))
}

fn derive_public_key(base_key: &Pubkey, commitment_point: &Pubkey) -> Pubkey {
    base_key.tweak(get_tweak_by_commitment_point(commitment_point))
}

pub fn derive_revocation_pubkey(base_key: &Pubkey, commitment_point: &Pubkey) -> Pubkey {
    let result = derive_public_key(commitment_point, base_key);
    debug!(
        "Derived revocation pub key from commitment point {:?}, base_key {:?}, result {:?}",
        &commitment_point, &base_key, &result
    );
    result
}

pub fn derive_payment_pubkey(base_key: &Pubkey, commitment_point: &Pubkey) -> Pubkey {
    derive_public_key(base_key, commitment_point)
}

pub fn derive_delayed_payment_pubkey(base_key: &Pubkey, commitment_point: &Pubkey) -> Pubkey {
    derive_public_key(base_key, commitment_point)
}

pub fn derive_tlc_pubkey(base_key: &Pubkey, commitment_point: &Pubkey) -> Pubkey {
    derive_public_key(base_key, commitment_point)
}

/// A simple implementation of [`WriteableEcdsaChannelSigner`] that just keeps the private keys in memory.
///
/// This implementation performs no policy checks and is insufficient by itself as
/// a secure external signer.
#[derive(Clone, Eq, PartialEq, Serialize, Deserialize)]
pub struct InMemorySigner {
    /// Holder secret key in the 2-of-2 multisig script of a channel. This key also backs the
    /// holder's anchor output in a commitment transaction, if one is present.
    pub funding_key: Privkey,
    /// Holder secret key for blinded revocation pubkey.
    pub revocation_base_key: Privkey,
    /// Holder secret key used for our balance in counterparty-broadcasted commitment transactions.
    pub payment_key: Privkey,
    /// Holder secret key used in an HTLC transaction.
    pub delayed_payment_base_key: Privkey,
    /// Holder HTLC secret key used in commitment transaction HTLC outputs.
    pub tlc_base_key: Privkey,
    /// SecNonce used to generate valid signature in musig.
    // TODO: use rust's ownership to make sure musig_nonce is used once.
    pub musig2_base_nonce: Privkey,
    /// Seed to derive above keys (per commitment).
    pub commitment_seed: [u8; 32],
}

impl InMemorySigner {
    pub fn generate_from_seed(params: &[u8]) -> Self {
        let seed = ckb_hash::blake2b_256(params);

        let commitment_seed = {
            let mut hasher = new_blake2b();
            hasher.update(&seed);
            hasher.update(&b"commitment seed"[..]);
            let mut result = [0u8; 32];
            hasher.finalize(&mut result);
            result
        };

        let key_derive = |seed: &[u8], info: &[u8]| {
            let result = blake2b_hash_with_salt(seed, info);
            Privkey::from_slice(&result)
        };

        let funding_key = key_derive(&seed, b"funding key");
        let revocation_base_key = key_derive(funding_key.as_ref(), b"revocation base key");
        let payment_key = key_derive(revocation_base_key.as_ref(), b"payment key");
        let delayed_payment_base_key =
            key_derive(payment_key.as_ref(), b"delayed payment base key");
        let tlc_base_key = key_derive(delayed_payment_base_key.as_ref(), b"HTLC base key");
        let musig2_base_nonce = key_derive(tlc_base_key.as_ref(), b"musig nocne");

        Self {
            funding_key,
            revocation_base_key,
            payment_key,
            delayed_payment_base_key,
            tlc_base_key,
            musig2_base_nonce,
            commitment_seed,
        }
    }

    fn get_base_public_keys(&self) -> ChannelBasePublicKeys {
        ChannelBasePublicKeys {
            funding_pubkey: self.funding_key.pubkey(),
            revocation_base_key: self.revocation_base_key.pubkey(),
            payment_base_key: self.payment_key.pubkey(),
            delayed_payment_base_key: self.delayed_payment_base_key.pubkey(),
            tlc_base_key: self.tlc_base_key.pubkey(),
        }
    }

    pub fn get_commitment_point(&self, commitment_number: u64) -> Pubkey {
        get_commitment_point(&self.commitment_seed, commitment_number)
    }

    pub fn get_commitment_secret(&self, commitment_number: u64) -> [u8; 32] {
        get_commitment_secret(&self.commitment_seed, commitment_number)
    }

    pub fn derive_revocation_key(&self, commitment_number: u64) -> Privkey {
        let per_commitment_secret = self.get_commitment_secret(commitment_number);
        // Note that here we don't derive private key in the same way as we ususally do.
        // Instead we use per commitment secret as "master key" and public revocation key
        // as derivation material. In this way when we reveal the per round "master key",
        // the counterparty can obtain the secret key for that round.
        derive_private_key(
            &per_commitment_secret.into(),
            &self.revocation_base_key.pubkey(),
        )
    }

    pub fn derive_payment_key(&self, new_commitment_number: u64) -> Privkey {
        let per_commitment_point = self.get_commitment_point(new_commitment_number);
        derive_private_key(&self.payment_key, &per_commitment_point)
    }

    pub fn derive_delayed_payment_key(&self, new_commitment_number: u64) -> Privkey {
        let per_commitment_point = self.get_commitment_point(new_commitment_number);
        derive_private_key(&self.delayed_payment_base_key, &per_commitment_point)
    }

    pub fn derive_tlc_key(&self, new_commitment_number: u64) -> Privkey {
        let per_commitment_point = self.get_commitment_point(new_commitment_number);
        derive_private_key(&self.tlc_base_key, &per_commitment_point)
    }

    // TODO: Verify that this is a secure way to derive the nonce.
    pub fn derive_musig2_nonce(&self, commitment_number: u64) -> SecNonce {
        let commitment_point = self.get_commitment_point(commitment_number);
        let seckey = derive_private_key(&self.musig2_base_nonce, &commitment_point);
        debug!(
            "Deriving Musig2 nonce: commitment number: {}, commitment point: {:?}",
            commitment_number, commitment_point
        );
        SecNonce::build(seckey.as_ref()).build()
    }
}

#[cfg(test)]
mod tests {
    use crate::{
        ckb::contracts::{get_cell_deps, Contract},
        fiber::{
            channel::{
                derive_revocation_pubkey, AddTlcCommand, ChannelCommand, ChannelCommandWithId,
                RemoveTlcCommand, ShutdownCommand, DEFAULT_COMMITMENT_FEE_RATE,
            },
            hash_algorithm::HashAlgorithm,
            network::{AcceptChannelCommand, OpenChannelCommand},
            test_utils::NetworkNode,
            types::{Hash256, LockTime, RemoveTlcFulfill, RemoveTlcReason},
            NetworkActorCommand, NetworkActorMessage,
        },
        NetworkServiceEvent,
    };

    use super::{super::types::Privkey, derive_private_key, derive_tlc_pubkey, InMemorySigner};
    use ckb_jsonrpc_types::Status;
    use ckb_types::{
        core::FeeRate,
        packed::{CellInput, Script, Transaction},
        prelude::{AsTransactionBuilder, Builder, Entity, Pack},
    };
    use ractor::call;
    use std::sync::Once;
    use tracing_subscriber;

    static INIT: Once = Once::new();

    fn init_tracing() {
        INIT.call_once(|| {
            tracing_subscriber::fmt()
                .with_env_filter(tracing_subscriber::EnvFilter::from_default_env())
                .pretty()
                .init();
        });
    }

    #[test]
    fn test_per_commitment_point_and_secret_consistency() {
        let signer = InMemorySigner::generate_from_seed(&[1; 32]);
        assert_eq!(
            signer.get_commitment_point(0),
            Privkey::from(&signer.get_commitment_secret(0)).pubkey()
        );
    }

    #[test]
    fn test_derive_private_and_public_tlc_keys() {
        let privkey = Privkey::from(&[1; 32]);
        let per_commitment_point = Privkey::from(&[2; 32]).pubkey();
        let derived_privkey = derive_private_key(&privkey, &per_commitment_point);
        let derived_pubkey = derive_tlc_pubkey(&privkey.pubkey(), &per_commitment_point);
        assert_eq!(derived_privkey.pubkey(), derived_pubkey);
    }

    #[test]
    fn test_derive_private_and_public_revocation_keys() {
        let base_revocation_key = Privkey::from(&[1; 32]);
        let per_commitment_secret = Privkey::from(&[2; 32]);
        let derived_privkey =
            derive_private_key(&per_commitment_secret, &base_revocation_key.pubkey());
        let derived_pubkey = derive_revocation_pubkey(
            &base_revocation_key.pubkey(),
            &per_commitment_secret.pubkey(),
        );
        assert_eq!(derived_privkey.pubkey(), derived_pubkey);
    }

    #[tokio::test]
    async fn test_open_channel_to_peer() {
        let [node_a, mut node_b] = NetworkNode::new_n_interconnected_nodes(2)
            .await
            .try_into()
            .unwrap();

        let message = |rpc_reply| {
            NetworkActorMessage::Command(NetworkActorCommand::OpenChannel(
                OpenChannelCommand {
                    peer_id: node_b.peer_id.clone(),
                    public: false,
                    funding_amount: 100000000000,
                    funding_udt_type_script: None,
                    commitment_fee_rate: None,
                    funding_fee_rate: None,
                    tlc_locktime_expiry_delta: None,
                    tlc_min_value: None,
                    tlc_max_value: None,
                    tlc_fee_proportional_millionths: None,
                    max_num_of_accept_tlcs: None,
                    max_tlc_value_in_flight: None,
                },
                rpc_reply,
            ))
        };
        let _open_channel_result = call!(node_a.network_actor, message)
            .expect("node_a alive")
            .expect("open channel success");

        node_b
            .expect_event(|event| match event {
                NetworkServiceEvent::ChannelPendingToBeAccepted(peer_id, channel_id) => {
                    println!("A channel ({:?}) to {:?} create", channel_id, peer_id);
                    assert_eq!(peer_id, &node_a.peer_id);
                    true
                }
                _ => false,
            })
            .await;
    }

    #[tokio::test]
    async fn test_open_and_accept_channel() {
        use crate::fiber::channel::DEFAULT_CHANNEL_MINIMAL_CKB_AMOUNT;

        let [node_a, mut node_b] = NetworkNode::new_n_interconnected_nodes(2)
            .await
            .try_into()
            .unwrap();

        let message = |rpc_reply| {
            NetworkActorMessage::Command(NetworkActorCommand::OpenChannel(
                OpenChannelCommand {
                    peer_id: node_b.peer_id.clone(),
                    public: false,
                    funding_amount: 100000000000,
                    funding_udt_type_script: None,
                    commitment_fee_rate: None,
                    funding_fee_rate: None,
                    tlc_locktime_expiry_delta: None,
                    tlc_min_value: None,
                    tlc_max_value: None,
                    tlc_fee_proportional_millionths: None,
                    max_num_of_accept_tlcs: None,
                    max_tlc_value_in_flight: None,
                },
                rpc_reply,
            ))
        };
        let open_channel_result = call!(node_a.network_actor, message)
            .expect("node_a alive")
            .expect("open channel success");

        node_b
            .expect_event(|event| match event {
                NetworkServiceEvent::ChannelPendingToBeAccepted(peer_id, channel_id) => {
                    println!("A channel ({:?}) to {:?} create", &channel_id, peer_id);
                    assert_eq!(peer_id, &node_a.peer_id);
                    true
                }
                _ => false,
            })
            .await;

        let message = |rpc_reply| {
            NetworkActorMessage::Command(NetworkActorCommand::AcceptChannel(
                AcceptChannelCommand {
                    temp_channel_id: open_channel_result.channel_id,
                    funding_amount: DEFAULT_CHANNEL_MINIMAL_CKB_AMOUNT as u128,
                },
                rpc_reply,
            ))
        };

        let _accept_channel_result = call!(node_b.network_actor, message)
            .expect("node_b alive")
            .expect("accept channel success");
    }

    #[tokio::test]
    async fn test_create_public_channel() {
        init_tracing();

        let _span = tracing::info_span!("node", node = "test").entered();

        let node_a_funding_amount = 100000000000;
        let node_b_funding_amount = 6200000000;

        let (_node_a, _node_b, _new_channel_id) = create_nodes_with_established_channel(
            node_a_funding_amount,
            node_b_funding_amount,
            true,
        )
        .await;
        // Wait for the channel announcement to be broadcasted
        tokio::time::sleep(tokio::time::Duration::from_millis(5000)).await;
        // FIXME: add assertion
    }

    #[tokio::test]
    async fn test_stash_broadcast_messages() {
        init_tracing();

        let _span = tracing::info_span!("node", node = "test").entered();

        let node_a_funding_amount = 100000000000;
        let node_b_funding_amount = 6200000000;

        let (node_a, _node_b, _new_channel_id) = create_nodes_with_established_channel(
            node_a_funding_amount,
            node_b_funding_amount,
            true,
        )
        .await;

        // Mark sync done for node_a after 1 second
        node_a
            .network_actor
            .send_after(ractor::concurrency::Duration::from_secs(1), || {
                NetworkActorMessage::new_command(NetworkActorCommand::MarkSyncingDone)
            });

        // Wait for the channel announcement to be broadcasted
        tokio::time::sleep(tokio::time::Duration::from_millis(5000)).await;
    }

    async fn do_test_channel_commitment_tx_after_add_tlc(algorithm: HashAlgorithm) {
        let [mut node_a, mut node_b] = NetworkNode::new_n_interconnected_nodes(2)
            .await
            .try_into()
            .unwrap();

        let node_a_funding_amount = 100000000000;
        let node_b_funidng_amount = 6200000000;

        let message = |rpc_reply| {
            NetworkActorMessage::Command(NetworkActorCommand::OpenChannel(
                OpenChannelCommand {
                    peer_id: node_b.peer_id.clone(),
                    public: false,
                    funding_amount: node_a_funding_amount,
                    funding_udt_type_script: None,
                    commitment_fee_rate: None,
                    funding_fee_rate: None,
                    tlc_locktime_expiry_delta: None,
                    tlc_min_value: None,
                    tlc_max_value: None,
                    tlc_fee_proportional_millionths: None,
                    max_num_of_accept_tlcs: None,
                    max_tlc_value_in_flight: None,
                },
                rpc_reply,
            ))
        };
        let open_channel_result = call!(node_a.network_actor, message)
            .expect("node_a alive")
            .expect("open channel success");

        node_b
            .expect_event(|event| match event {
                NetworkServiceEvent::ChannelPendingToBeAccepted(peer_id, channel_id) => {
                    println!("A channel ({:?}) to {:?} create", &channel_id, peer_id);
                    assert_eq!(peer_id, &node_a.peer_id);
                    true
                }
                _ => false,
            })
            .await;
        let message = |rpc_reply| {
            NetworkActorMessage::Command(NetworkActorCommand::AcceptChannel(
                AcceptChannelCommand {
                    temp_channel_id: open_channel_result.channel_id,
                    funding_amount: node_b_funidng_amount,
                },
                rpc_reply,
            ))
        };
        let accept_channel_result = call!(node_b.network_actor, message)
            .expect("node_b alive")
            .expect("accept channel success");
        let new_channel_id = accept_channel_result.new_channel_id;

        node_a
            .expect_event(|event| match event {
                NetworkServiceEvent::ChannelReady(peer_id, channel_id, _funding_tx_hash) => {
                    println!(
                        "A channel ({:?}) to {:?} is now ready",
                        &channel_id, &peer_id
                    );
                    assert_eq!(peer_id, &node_b.peer_id);
                    assert_eq!(channel_id, &new_channel_id);
                    true
                }
                _ => false,
            })
            .await;

        node_b
            .expect_event(|event| match event {
                NetworkServiceEvent::ChannelReady(peer_id, channel_id, _funding_tx_hash) => {
                    println!(
                        "A channel ({:?}) to {:?} is now ready",
                        &channel_id, &peer_id
                    );
                    assert_eq!(peer_id, &node_a.peer_id);
                    assert_eq!(channel_id, &new_channel_id);
                    true
                }
                _ => false,
            })
            .await;

        let preimage = [1; 32];
        let digest = algorithm.hash(&preimage);
        let tlc_amount = 1000000000;

        let add_tlc_result = call!(node_a.network_actor, |rpc_reply| {
            NetworkActorMessage::Command(NetworkActorCommand::ControlFiberChannel(
                ChannelCommandWithId {
                    channel_id: new_channel_id,
                    command: ChannelCommand::AddTlc(
                        AddTlcCommand {
                            amount: tlc_amount,
                            hash_algorithm: algorithm,
                            payment_hash: Some(digest.into()),
                            expiry: LockTime::new(100),
                            preimage: None,
                            onion_packet: vec![],
                            previous_tlc: None,
                        },
                        rpc_reply,
                    ),
                },
            ))
        })
        .expect("node_b alive")
        .expect("successfully added tlc");

        dbg!(&add_tlc_result);

        // Since we currently automatically send a `CommitmentSigned` message
        // after sending a `AddTlc` message, we can expect the `RemoteCommitmentSigned`
        // to be received by node b.
        let node_b_commitment_tx = node_b
            .expect_to_process_event(|event| match event {
                NetworkServiceEvent::RemoteCommitmentSigned(peer_id, channel_id, num, tx) => {
                    println!(
                        "Commitment tx (#{}) {:?} from {:?} for channel {:?} received",
                        num, &tx, peer_id, channel_id
                    );
                    assert_eq!(peer_id, &node_a.peer_id);
                    assert_eq!(channel_id, &new_channel_id);
                    Some(tx.clone())
                }
                _ => None,
            })
            .await;

        call!(node_b.network_actor, |rpc_reply| {
            NetworkActorMessage::Command(NetworkActorCommand::ControlFiberChannel(
                ChannelCommandWithId {
                    channel_id: new_channel_id,
                    command: ChannelCommand::RemoveTlc(
                        RemoveTlcCommand {
                            id: add_tlc_result.tlc_id,
                            reason: RemoveTlcReason::RemoveTlcFulfill(RemoveTlcFulfill {
                                payment_preimage: preimage.into(),
                            }),
                        },
                        rpc_reply,
                    ),
                },
            ))
        })
        .expect("node_b alive")
        .expect("successfully removed tlc");

        // Since we currently automatically send a `CommitmentSigned` message
        // after sending a `RemoveTlc` message, we can expect the `RemoteCommitmentSigned`
        // to be received by node a.
        let node_a_commitment_tx = node_a
            .expect_to_process_event(|event| match event {
                NetworkServiceEvent::RemoteCommitmentSigned(peer_id, channel_id, num, tx) => {
                    println!(
                        "Commitment tx (#{}) {:?} from {:?} for channel {:?} received",
                        num, &tx, peer_id, channel_id
                    );
                    assert_eq!(peer_id, &node_b.peer_id);
                    assert_eq!(channel_id, &new_channel_id);
                    Some(tx.clone())
                }
                _ => None,
            })
            .await;

        assert_eq!(
            node_a.submit_tx(node_a_commitment_tx.clone()).await,
            Status::Committed
        );

        assert_eq!(
            node_b.submit_tx(node_b_commitment_tx.clone()).await,
            Status::Committed
        );
    }

    #[tokio::test]
    async fn test_channel_commitment_tx_after_add_tlc_ckbhash() {
        do_test_channel_commitment_tx_after_add_tlc(HashAlgorithm::CkbHash).await
    }

    #[tokio::test]
    async fn test_channel_commitment_tx_after_add_tlc_sha256() {
        do_test_channel_commitment_tx_after_add_tlc(HashAlgorithm::Sha256).await
    }

    async fn create_nodes_with_established_channel(
        node_a_funding_amount: u128,
        node_b_funding_amount: u128,
        public: bool,
    ) -> (NetworkNode, NetworkNode, Hash256) {
        let [mut node_a, mut node_b] = NetworkNode::new_n_interconnected_nodes(2)
            .await
            .try_into()
            .unwrap();

        let message = |rpc_reply| {
            NetworkActorMessage::Command(NetworkActorCommand::OpenChannel(
                OpenChannelCommand {
                    peer_id: node_b.peer_id.clone(),
                    public,
                    funding_amount: node_a_funding_amount,
                    funding_udt_type_script: None,
                    commitment_fee_rate: None,
                    funding_fee_rate: None,
                    tlc_locktime_expiry_delta: None,
                    tlc_min_value: None,
                    tlc_max_value: None,
                    tlc_fee_proportional_millionths: None,
                    max_num_of_accept_tlcs: None,
                    max_tlc_value_in_flight: None,
                },
                rpc_reply,
            ))
        };
        let open_channel_result = call!(node_a.network_actor, message)
            .expect("node_a alive")
            .expect("open channel success");

        node_b
            .expect_event(|event| match event {
                NetworkServiceEvent::ChannelPendingToBeAccepted(peer_id, channel_id) => {
                    println!("A channel ({:?}) to {:?} create", &channel_id, peer_id);
                    assert_eq!(peer_id, &node_a.peer_id);
                    true
                }
                _ => false,
            })
            .await;
        let message = |rpc_reply| {
            NetworkActorMessage::Command(NetworkActorCommand::AcceptChannel(
                AcceptChannelCommand {
                    temp_channel_id: open_channel_result.channel_id,
                    funding_amount: node_b_funding_amount,
                },
                rpc_reply,
            ))
        };
        let accept_channel_result = call!(node_b.network_actor, message)
            .expect("node_b alive")
            .expect("accept channel success");
        let new_channel_id = accept_channel_result.new_channel_id;

        node_a
            .expect_event(|event| match event {
                NetworkServiceEvent::ChannelReady(peer_id, channel_id, _funding_tx_hash) => {
                    println!(
                        "A channel ({:?}) to {:?} is now ready",
                        &channel_id, &peer_id
                    );
                    assert_eq!(peer_id, &node_b.peer_id);
                    assert_eq!(channel_id, &new_channel_id);
                    true
                }
                _ => false,
            })
            .await;

        node_b
            .expect_event(|event| match event {
                NetworkServiceEvent::ChannelReady(peer_id, channel_id, _funding_tx_hash) => {
                    println!(
                        "A channel ({:?}) to {:?} is now ready",
                        &channel_id, &peer_id
                    );
                    assert_eq!(peer_id, &node_a.peer_id);
                    assert_eq!(channel_id, &new_channel_id);
                    true
                }
                _ => false,
            })
            .await;
        (node_a, node_b, new_channel_id)
    }

    async fn do_test_remove_tlc_with_wrong_hash_algorithm(
        correct_algorithm: HashAlgorithm,
        wrong_algorithm: HashAlgorithm,
    ) {
        let node_a_funding_amount = 100000000000;
        let node_b_funding_amount = 6200000000;

        let (node_a, node_b, new_channel_id) = create_nodes_with_established_channel(
            node_a_funding_amount,
            node_b_funding_amount,
            false,
        )
        .await;

        let preimage = [1; 32];
        let digest = correct_algorithm.hash(&preimage);
        let tlc_amount = 1000000000;

        let add_tlc_result = call!(node_a.network_actor, |rpc_reply| {
            NetworkActorMessage::Command(NetworkActorCommand::ControlFiberChannel(
                ChannelCommandWithId {
                    channel_id: new_channel_id,
                    command: ChannelCommand::AddTlc(
                        AddTlcCommand {
                            amount: tlc_amount,
                            hash_algorithm: correct_algorithm,
                            payment_hash: Some(digest.into()),
                            expiry: LockTime::new(100),
                            preimage: None,
                            onion_packet: vec![],
                            previous_tlc: None,
                        },
                        rpc_reply,
                    ),
                },
            ))
        })
        .expect("node_b alive")
        .expect("successfully added tlc");

        dbg!(&add_tlc_result);

        dbg!("Sleeping for some time to wait for the AddTlc processed by both party");
        tokio::time::sleep(tokio::time::Duration::from_secs(1)).await;

        call!(node_b.network_actor, |rpc_reply| {
            NetworkActorMessage::Command(NetworkActorCommand::ControlFiberChannel(
                ChannelCommandWithId {
                    channel_id: new_channel_id,
                    command: ChannelCommand::RemoveTlc(
                        RemoveTlcCommand {
                            id: add_tlc_result.tlc_id,
                            reason: RemoveTlcReason::RemoveTlcFulfill(RemoveTlcFulfill {
                                payment_preimage: preimage.into(),
                            }),
                        },
                        rpc_reply,
                    ),
                },
            ))
        })
        .expect("node_b alive")
        .expect("successfully removed tlc");

        dbg!("Sleeping for some time to wait for the RemoveTlc processed by both party");
        tokio::time::sleep(tokio::time::Duration::from_secs(1)).await;

        let add_tlc_result = call!(node_a.network_actor, |rpc_reply| {
            NetworkActorMessage::Command(NetworkActorCommand::ControlFiberChannel(
                ChannelCommandWithId {
                    channel_id: new_channel_id,
                    command: ChannelCommand::AddTlc(
                        AddTlcCommand {
                            amount: tlc_amount,
                            hash_algorithm: wrong_algorithm,
                            payment_hash: Some(digest.into()),
                            expiry: LockTime::new(100),
                            preimage: None,
                            onion_packet: vec![],
                            previous_tlc: None,
                        },
                        rpc_reply,
                    ),
                },
            ))
        })
        .expect("node_b alive")
        .expect("successfully added tlc");

        dbg!(&add_tlc_result);

        dbg!("Sleeping for some time to wait for the AddTlc processed by both party");
        tokio::time::sleep(tokio::time::Duration::from_secs(1)).await;

        let remove_tlc_result = call!(node_b.network_actor, |rpc_reply| {
            NetworkActorMessage::Command(NetworkActorCommand::ControlFiberChannel(
                ChannelCommandWithId {
                    channel_id: new_channel_id,
                    command: ChannelCommand::RemoveTlc(
                        RemoveTlcCommand {
                            id: add_tlc_result.tlc_id,
                            reason: RemoveTlcReason::RemoveTlcFulfill(RemoveTlcFulfill {
                                payment_preimage: preimage.into(),
                            }),
                        },
                        rpc_reply,
                    ),
                },
            ))
        })
        .expect("node_b alive");

        dbg!(&remove_tlc_result);
        assert!(remove_tlc_result.is_err());
    }

    #[tokio::test]
    async fn test_remove_tlc_with_wrong_hash_algorithm() {
        let supported_algorithms = HashAlgorithm::supported_algorithms();
        for algorithm1 in &supported_algorithms {
            for algorithm2 in &supported_algorithms {
                if algorithm2 == algorithm1 {
                    continue;
                }
                do_test_remove_tlc_with_wrong_hash_algorithm(*algorithm1, *algorithm2).await;
            }
        }
    }

    async fn do_test_channel_with_simple_update_operation(algorithm: HashAlgorithm) {
        let node_a_funding_amount = 100000000000;
        let node_b_funding_amount = 6200000000;

        let (mut node_a, mut node_b, new_channel_id) = create_nodes_with_established_channel(
            node_a_funding_amount,
            node_b_funding_amount,
            false,
        )
        .await;

        let preimage = [1; 32];
        let digest = algorithm.hash(&preimage);
        let tlc_amount = 1000000000;

        let add_tlc_result = call!(node_a.network_actor, |rpc_reply| {
            NetworkActorMessage::Command(NetworkActorCommand::ControlFiberChannel(
                ChannelCommandWithId {
                    channel_id: new_channel_id,
                    command: ChannelCommand::AddTlc(
                        AddTlcCommand {
                            amount: tlc_amount,
                            hash_algorithm: algorithm,
                            payment_hash: Some(digest.into()),
                            expiry: LockTime::new(100),
                            preimage: None,
                            onion_packet: vec![],
                            previous_tlc: None,
                        },
                        rpc_reply,
                    ),
                },
            ))
        })
        .expect("node_b alive")
        .expect("successfully added tlc");

        dbg!(&add_tlc_result);

        dbg!("Sleeping for some time to wait for the AddTlc processed by both party");
        tokio::time::sleep(tokio::time::Duration::from_secs(1)).await;

        call!(node_b.network_actor, |rpc_reply| {
            NetworkActorMessage::Command(NetworkActorCommand::ControlFiberChannel(
                ChannelCommandWithId {
                    channel_id: new_channel_id,
                    command: ChannelCommand::RemoveTlc(
                        RemoveTlcCommand {
                            id: add_tlc_result.tlc_id,
                            reason: RemoveTlcReason::RemoveTlcFulfill(RemoveTlcFulfill {
                                payment_preimage: preimage.into(),
                            }),
                        },
                        rpc_reply,
                    ),
                },
            ))
        })
        .expect("node_b alive")
        .expect("successfully removed tlc");

        let fee_rate = FeeRate::from_u64(DEFAULT_COMMITMENT_FEE_RATE);
        call!(node_b.network_actor, |rpc_reply| {
            NetworkActorMessage::Command(NetworkActorCommand::ControlFiberChannel(
                ChannelCommandWithId {
                    channel_id: new_channel_id,
                    command: ChannelCommand::Shutdown(
                        ShutdownCommand {
                            close_script: Script::default().as_builder().build(),
                            fee_rate,
                            force: false,
                        },
                        rpc_reply,
                    ),
                },
            ))
        })
        .expect("node_b alive")
        .expect("successfully shutdown channel");

        let node_a_shutdown_tx_hash = node_a
            .expect_to_process_event(|event| match event {
                NetworkServiceEvent::ChannelClosed(peer_id, channel_id, tx_hash) => {
                    println!(
                        "Shutdown tx ({:?}) from {:?} for channel {:?} received",
                        &tx_hash, &peer_id, channel_id
                    );
                    assert_eq!(peer_id, &node_b.peer_id);
                    assert_eq!(channel_id, &new_channel_id);
                    Some(tx_hash.clone())
                }
                _ => None,
            })
            .await;

        dbg!(&node_a_shutdown_tx_hash);

        let node_b_shutdown_tx_hash = node_b
            .expect_to_process_event(|event| match event {
                NetworkServiceEvent::ChannelClosed(peer_id, channel_id, tx_hash) => {
                    println!(
                        "Shutdown tx ({:?}) from {:?} for channel {:?} received",
                        &tx_hash, &peer_id, channel_id
                    );
                    assert_eq!(peer_id, &node_a.peer_id);
                    assert_eq!(channel_id, &new_channel_id);
                    Some(tx_hash.clone())
                }
                _ => None,
            })
            .await;

        dbg!(&node_b_shutdown_tx_hash);

        assert_eq!(node_a_shutdown_tx_hash, node_b_shutdown_tx_hash);

        assert_eq!(
            node_a.trace_tx_hash(node_a_shutdown_tx_hash.clone()).await,
            Status::Committed
        );
        assert_eq!(
            node_b.trace_tx_hash(node_b_shutdown_tx_hash.clone()).await,
            Status::Committed
        );

        // TODO: maybe also check shutdown tx outputs and output balances here.
    }

    #[tokio::test]
    async fn test_revoke_old_commitment_transaction() {
        init_tracing();

        let [mut node_a, mut node_b] = NetworkNode::new_n_interconnected_nodes(2)
            .await
            .try_into()
            .unwrap();

        let message = |rpc_reply| {
            NetworkActorMessage::Command(NetworkActorCommand::OpenChannel(
                OpenChannelCommand {
                    peer_id: node_b.peer_id.clone(),
                    public: false,
                    funding_amount: 100000000000,
                    funding_udt_type_script: None,
                    commitment_fee_rate: None,
                    funding_fee_rate: None,
                    tlc_locktime_expiry_delta: None,
                    tlc_min_value: None,
                    tlc_max_value: None,
                    tlc_fee_proportional_millionths: None,
                    max_num_of_accept_tlcs: None,
                    max_tlc_value_in_flight: None,
                },
                rpc_reply,
            ))
        };
        let open_channel_result = call!(node_a.network_actor, message)
            .expect("node_a alive")
            .expect("open channel success");

        node_b
            .expect_event(|event| match event {
                NetworkServiceEvent::ChannelPendingToBeAccepted(peer_id, channel_id) => {
                    println!("A channel ({:?}) to {:?} create", &channel_id, peer_id);
                    assert_eq!(peer_id, &node_a.peer_id);
                    true
                }
                _ => false,
            })
            .await;
        let message = |rpc_reply| {
            NetworkActorMessage::Command(NetworkActorCommand::AcceptChannel(
                AcceptChannelCommand {
                    temp_channel_id: open_channel_result.channel_id,
                    funding_amount: 6200000000,
                },
                rpc_reply,
            ))
        };
        let accept_channel_result = call!(node_b.network_actor, message)
            .expect("node_b alive")
            .expect("accept channel success");
        let new_channel_id = accept_channel_result.new_channel_id;

        let commitment_tx = node_b
            .expect_to_process_event(|event| match event {
                NetworkServiceEvent::RemoteCommitmentSigned(peer_id, channel_id, num, tx) => {
                    println!(
                        "Commitment tx (#{}) {:?} from {:?} for channel {:?} received",
                        num, &tx, peer_id, channel_id
                    );
                    assert_eq!(peer_id, &node_a.peer_id);
                    assert_eq!(channel_id, &new_channel_id);
                    Some(tx.clone())
                }
                _ => None,
            })
            .await;

        node_a
            .expect_event(|event| match event {
                NetworkServiceEvent::ChannelReady(peer_id, channel_id, _funding_tx_hash) => {
                    println!(
                        "A channel ({:?}) to {:?} is now ready",
                        &channel_id, &peer_id
                    );
                    assert_eq!(peer_id, &node_b.peer_id);
                    assert_eq!(channel_id, &new_channel_id);
                    true
                }
                _ => false,
            })
            .await;

        node_b
            .expect_event(|event| match event {
                NetworkServiceEvent::ChannelReady(peer_id, channel_id, _funding_tx_hash) => {
                    println!(
                        "A channel ({:?}) to {:?} is now ready",
                        &channel_id, &peer_id
                    );
                    assert_eq!(peer_id, &node_a.peer_id);
                    assert_eq!(channel_id, &new_channel_id);
                    true
                }
                _ => false,
            })
            .await;

        node_a
            .network_actor
            .send_message(NetworkActorMessage::Command(
                NetworkActorCommand::ControlFiberChannel(ChannelCommandWithId {
                    channel_id: new_channel_id,
                    command: ChannelCommand::CommitmentSigned(),
                }),
            ))
            .expect("node_a alive");

        let (x_only_aggregated_pubkey, signature, output, output_data) = node_a
            .expect_to_process_event(|event| match event {
                NetworkServiceEvent::RevokeAndAckReceived(
                    peer_id,
                    channel_id,
                    commitment_number,
                    x_only_aggregated_pubkey,
                    signature,
                    output,
                    output_data,
                ) => {
                    assert_eq!(peer_id, &node_b.peer_id);
                    assert_eq!(channel_id, &new_channel_id);
                    assert_eq!(*commitment_number, 1u64);
                    Some((
                        x_only_aggregated_pubkey.clone(),
                        signature.clone(),
                        output.clone(),
                        output_data.clone(),
                    ))
                }
                _ => None,
            })
            .await;

        assert_eq!(
            node_a.submit_tx(commitment_tx.clone()).await,
            Status::Committed
        );

        println!("commitment_tx: {:?}", commitment_tx);

        let tx = Transaction::default()
            .as_advanced_builder()
            .cell_deps(get_cell_deps(vec![Contract::CommitmentLock], &None))
            .input(
                CellInput::new_builder()
                    .previous_output(commitment_tx.output_pts().get(0).unwrap().clone())
                    .build(),
            )
            .output(output)
            .output_data(output_data)
            .build();

        let empty_witness_args = [16, 0, 0, 0, 16, 0, 0, 0, 16, 0, 0, 0, 16, 0, 0, 0];
        let witness = [
            empty_witness_args.to_vec(),
            vec![0xFF],
            1u64.to_be_bytes().to_vec(),
            x_only_aggregated_pubkey.to_vec(),
            signature.serialize().to_vec(),
        ]
        .concat();

        let revocation_tx = tx.as_advanced_builder().witness(witness.pack()).build();

        assert_eq!(
            node_a.submit_tx(revocation_tx.clone()).await,
            Status::Committed
        );
    }

    #[tokio::test]
    async fn test_channel_with_simple_update_operation() {
        for algorithm in HashAlgorithm::supported_algorithms() {
            do_test_channel_with_simple_update_operation(algorithm).await
        }
    }

    #[tokio::test]
    async fn test_create_channel() {
        let [mut node_a, mut node_b] = NetworkNode::new_n_interconnected_nodes(2)
            .await
            .try_into()
            .unwrap();

        let message = |rpc_reply| {
            NetworkActorMessage::Command(NetworkActorCommand::OpenChannel(
                OpenChannelCommand {
                    peer_id: node_b.peer_id.clone(),
                    public: false,
                    funding_amount: 100000000000,
                    funding_udt_type_script: None,
                    commitment_fee_rate: None,
                    funding_fee_rate: None,
                    tlc_locktime_expiry_delta: None,
                    tlc_min_value: None,
                    tlc_max_value: None,
                    tlc_fee_proportional_millionths: None,
                    max_num_of_accept_tlcs: None,
                    max_tlc_value_in_flight: None,
                },
                rpc_reply,
            ))
        };
        let open_channel_result = call!(node_a.network_actor, message)
            .expect("node_a alive")
            .expect("open channel success");

        node_b
            .expect_event(|event| match event {
                NetworkServiceEvent::ChannelPendingToBeAccepted(peer_id, channel_id) => {
                    println!("A channel ({:?}) to {:?} create", &channel_id, peer_id);
                    assert_eq!(peer_id, &node_a.peer_id);
                    true
                }
                _ => false,
            })
            .await;
        let message = |rpc_reply| {
            NetworkActorMessage::Command(NetworkActorCommand::AcceptChannel(
                AcceptChannelCommand {
                    temp_channel_id: open_channel_result.channel_id,
                    funding_amount: 6200000000,
                },
                rpc_reply,
            ))
        };
        let accept_channel_result = call!(node_b.network_actor, message)
            .expect("node_b alive")
            .expect("accept channel success");
        let new_channel_id = accept_channel_result.new_channel_id;

        let node_a_commitment_tx = node_a
            .expect_to_process_event(|event| match event {
                NetworkServiceEvent::RemoteCommitmentSigned(peer_id, channel_id, num, tx) => {
                    println!(
                        "Commitment tx (#{}) {:?} from {:?} for channel {:?} received",
                        num, &tx, peer_id, channel_id
                    );
                    assert_eq!(peer_id, &node_b.peer_id);
                    assert_eq!(channel_id, &new_channel_id);
                    Some(tx.clone())
                }
                _ => None,
            })
            .await;

        let node_b_commitment_tx = node_b
            .expect_to_process_event(|event| match event {
                NetworkServiceEvent::RemoteCommitmentSigned(peer_id, channel_id, num, tx) => {
                    println!(
                        "Commitment tx (#{}) {:?} from {:?} for channel {:?} received",
                        num, &tx, peer_id, channel_id
                    );
                    assert_eq!(peer_id, &node_a.peer_id);
                    assert_eq!(channel_id, &new_channel_id);
                    Some(tx.clone())
                }
                _ => None,
            })
            .await;

        node_a
            .expect_event(|event| match event {
                NetworkServiceEvent::ChannelReady(peer_id, channel_id, _funding_tx_hash) => {
                    println!(
                        "A channel ({:?}) to {:?} is now ready",
                        &channel_id, &peer_id
                    );
                    assert_eq!(peer_id, &node_b.peer_id);
                    assert_eq!(channel_id, &new_channel_id);
                    true
                }
                _ => false,
            })
            .await;

        node_b
            .expect_event(|event| match event {
                NetworkServiceEvent::ChannelReady(peer_id, channel_id, _funding_tx_hash) => {
                    println!(
                        "A channel ({:?}) to {:?} is now ready",
                        &channel_id, &peer_id
                    );
                    assert_eq!(peer_id, &node_a.peer_id);
                    assert_eq!(channel_id, &new_channel_id);
                    true
                }
                _ => false,
            })
            .await;

        // We can submit the commitment txs to the chain now.
        assert_eq!(
            node_a.submit_tx(node_a_commitment_tx.clone()).await,
            Status::Committed
        );
        assert_eq!(
            node_b.submit_tx(node_b_commitment_tx.clone()).await,
            Status::Committed
        );
    }

    #[tokio::test]
    async fn test_reestablish_channel() {
        let [mut node_a, mut node_b] = NetworkNode::new_n_interconnected_nodes(2)
            .await
            .try_into()
            .unwrap();

        let message = |rpc_reply| {
            NetworkActorMessage::Command(NetworkActorCommand::OpenChannel(
                OpenChannelCommand {
                    peer_id: node_b.peer_id.clone(),
                    public: false,
                    funding_amount: 100000000000,
                    funding_udt_type_script: None,
                    commitment_fee_rate: None,
                    funding_fee_rate: None,
                    tlc_locktime_expiry_delta: None,
                    tlc_min_value: None,
                    tlc_max_value: None,
                    tlc_fee_proportional_millionths: None,
                    max_num_of_accept_tlcs: None,
                    max_tlc_value_in_flight: None,
                },
                rpc_reply,
            ))
        };
        let open_channel_result = call!(node_a.network_actor, message)
            .expect("node_a alive")
            .expect("open channel success");

        node_b
            .expect_event(|event| match event {
                NetworkServiceEvent::ChannelPendingToBeAccepted(peer_id, channel_id) => {
                    println!("A channel ({:?}) to {:?} create", &channel_id, peer_id);
                    assert_eq!(peer_id, &node_a.peer_id);
                    true
                }
                _ => false,
            })
            .await;

        let message = |rpc_reply| {
            NetworkActorMessage::Command(NetworkActorCommand::AcceptChannel(
                AcceptChannelCommand {
                    temp_channel_id: open_channel_result.channel_id,
                    funding_amount: 6200000000,
                },
                rpc_reply,
            ))
        };
        let _accept_channel_result = call!(node_b.network_actor, message)
            .expect("node_b alive")
            .expect("accept channel success");

        node_a
            .expect_event(|event| match event {
                NetworkServiceEvent::ChannelCreated(peer_id, channel_id) => {
                    println!("A channel ({:?}) to {:?} create", channel_id, peer_id);
                    assert_eq!(peer_id, &node_b.peer_id);
                    true
                }
                _ => false,
            })
            .await;

        node_b
            .expect_event(|event| match event {
                NetworkServiceEvent::ChannelCreated(peer_id, channel_id) => {
                    println!("A channel ({:?}) to {:?} create", channel_id, peer_id);
                    assert_eq!(peer_id, &node_a.peer_id);
                    true
                }
                _ => false,
            })
            .await;

        node_a
            .network_actor
            .send_message(NetworkActorMessage::new_command(
                NetworkActorCommand::DisconnectPeer(node_b.peer_id.clone()),
            ))
            .expect("node_a alive");

        node_a
            .expect_event(|event| match event {
                NetworkServiceEvent::PeerDisConnected(peer_id, _) => {
                    assert_eq!(peer_id, &node_b.peer_id);
                    true
                }
                _ => false,
            })
            .await;

        node_b
            .expect_event(|event| match event {
                NetworkServiceEvent::PeerDisConnected(peer_id, _) => {
                    assert_eq!(peer_id, &node_a.peer_id);
                    true
                }
                _ => false,
            })
            .await;

        // sleep for a while to wait before the reconnection, otherwise there maybe
        // an error with `RepeatedConnection` in an odd chance.
        tokio::time::sleep(tokio::time::Duration::from_secs(1)).await;

        // Don't use `connect_to` here as that may consume the `ChannelCreated` event.
        // This is due to tentacle connection is async. We may actually send
        // the `ChannelCreated` event before the `PeerConnected` event.
        node_a.connect_to_nonblocking(&node_b).await;

        node_a
            .expect_event(|event| match event {
                NetworkServiceEvent::ChannelCreated(peer_id, channel_id) => {
                    println!("A channel ({:?}) to {:?} create", channel_id, peer_id);
                    assert_eq!(peer_id, &node_b.peer_id);
                    true
                }
                _ => false,
            })
            .await;

        node_b
            .expect_event(|event| match event {
                NetworkServiceEvent::ChannelCreated(peer_id, channel_id) => {
                    println!("A channel ({:?}) to {:?} create", channel_id, peer_id);
                    assert_eq!(peer_id, &node_a.peer_id);
                    true
                }
                _ => false,
            })
            .await;
    }
}<|MERGE_RESOLUTION|>--- conflicted
+++ resolved
@@ -3,14 +3,10 @@
 use tracing::{debug, error, info, warn};
 
 use crate::{
-<<<<<<< HEAD
     fiber::{
         network::{get_chain_hash, SendOnionPacketCommand},
-        types::{ChannelUpdate, OnionPacket, RemoveTlcFail},
+        types::{ChannelUpdate, RemoveTlcFail},
     },
-=======
-    fiber::{network::get_chain_hash, types::ChannelUpdate},
->>>>>>> 832a4033
     invoice::InvoiceStore,
 };
 use ckb_hash::{blake2b_256, new_blake2b};
@@ -452,18 +448,17 @@
                 Ok(())
             }
             FiberChannelMessage::AddTlc(add_tlc) => {
-<<<<<<< HEAD
                 let tlc_id = add_tlc.tlc_id;
                 let tlc_count = state.tlcs.len();
                 match self
                     .handle_add_tlc_peer_message(state, add_tlc.clone())
                     .await
                 {
-                    Ok((added_tlc_id, forward_to_next_hop)) => {
-                        if forward_to_next_hop {
+                    Ok((added_tlc_id, peeled_packet_bytes)) => {
+                        if let Some(forward_packet_bytes) = peeled_packet_bytes {
                             self.handle_forward_onion_packet(
                                 state,
-                                add_tlc.onion_packet,
+                                forward_packet_bytes,
                                 added_tlc_id.into(),
                             )
                             .await?;
@@ -503,77 +498,6 @@
                         Err(e)
                     }
                 }
-=======
-                state.check_for_tlc_update(Some(add_tlc.amount))?;
-
-                // check the onion_packet is valid or not, if not, we should return an error.
-                // If there is a next hop, we should send the AddTlc message to the next hop.
-                // If this is the last hop, we should check the payment hash and amount and then
-                // try to fulfill the payment, find the corresponding payment preimage from payment hash.
-                let mut preimage = None;
-                let mut peeled_packet_bytes: Option<Vec<u8>> = None;
-
-                if !add_tlc.onion_packet.is_empty() {
-                    // TODO: Here we call network actor to peel the onion packet. Indeed, this message is forwarded from
-                    // the network actor when it handles `FiberMessage::ChannelNormalOperation`. A better alternative is
-                    // peeling the onion packet there before forwarding the message to the channel actor.
-                    let peeled_packet = call!(self.network, |tx| NetworkActorMessage::Command(
-                        NetworkActorCommand::PeelPaymentOnionPacket(
-                            add_tlc.onion_packet.clone(),
-                            add_tlc.payment_hash.clone(),
-                            tx
-                        )
-                    ))
-                    .expect("call network")
-                    .map_err(|err| ProcessingChannelError::PeelingOnionPacketError(err))?;
-
-                    // check the payment hash and amount
-                    if peeled_packet.current.payment_hash != add_tlc.payment_hash
-                        || peeled_packet.current.amount != add_tlc.amount
-                    {
-                        return Err(ProcessingChannelError::InvalidParameter(
-                            "Payment hash or amount mismatch".to_string(),
-                        ));
-                    }
-                    // TODO: check the expiry time, if expired, we should return an error.
-
-                    if peeled_packet.is_last() {
-                        // if this is the last hop, store the preimage.
-                        preimage = peeled_packet.current.preimage;
-                    } else {
-                        peeled_packet_bytes = Some(peeled_packet.serialize());
-                    }
-                }
-
-                let tlc = state.create_inbounding_tlc(add_tlc.clone(), preimage)?;
-                state.insert_tlc(tlc.clone())?;
-                if let Some(ref udt_type_script) = state.funding_udt_type_script {
-                    self.subscribers
-                        .pending_received_tlcs_subscribers
-                        .send(TlcNotification {
-                            tlc: tlc.clone(),
-                            channel_id: state.get_id(),
-                            script: udt_type_script.clone(),
-                        });
-                }
-                warn!("created tlc: {:?}", &tlc);
-                // TODO: here we didn't send any ack message to the peer.
-                // The peer may falsely believe that we have already processed this message,
-                // while we have crashed. We need a way to make sure that the peer will resend
-                // this message, and our processing of this message is idempotent.
-
-                if let Some(peeled_packet_bytes) = peeled_packet_bytes {
-                    self.network
-                        .send_message(NetworkActorMessage::Command(
-                            NetworkActorCommand::SendPaymentOnionPacket(
-                                peeled_packet_bytes,
-                                Some((state.get_id(), tlc.get_id())),
-                            ),
-                        ))
-                        .expect("network actor is alive");
-                }
-                Ok(())
->>>>>>> 832a4033
             }
             FiberChannelMessage::RemoveTlc(remove_tlc) => {
                 state.check_for_tlc_update(None)?;
@@ -753,48 +677,62 @@
         &self,
         state: &mut ChannelActorState,
         add_tlc: AddTlc,
-    ) -> Result<(TLCId, bool), ProcessingChannelError> {
+    ) -> Result<(TLCId, Option<Vec<u8>>), ProcessingChannelError> {
         state.check_for_tlc_update(Some(add_tlc.amount))?;
 
-        // check the onion_packet is valid or not, check the payment hash and amount.
-        // check time lock is valid or not.
+        // check the onion_packet is valid or not, if not, we should return an error.
         // If there is a next hop, we should send the AddTlc message to the next hop.
-        // If this is the last hop, try to fulfill the payment,
-        // find the corresponding payment preimage from payment hash, this is done in try_to_settle_down_tlc.
+        // If this is the last hop, we should check the payment hash and amount and then
+        // try to fulfill the payment, find the corresponding payment preimage from payment hash.
+        let mut preimage = None;
+        let mut peeled_packet_bytes: Option<Vec<u8>> = None;
         let mut forward_to_next_hop = false;
-        let mut preimage = None;
-        if let Ok(onion_packet) = OnionPacket::deserialize(&add_tlc.onion_packet) {
-            if let Some(onion_info) = onion_packet.peek() {
-                forward_to_next_hop = onion_info.next_hop.is_some();
-
-                // check the payment hash and amount
-                if onion_info.payment_hash != add_tlc.payment_hash {
-                    return Err(ProcessingChannelError::InvalidParameter(
-                        "Payment hash or amount mismatch".to_string(),
-                    ));
-                }
-                if forward_to_next_hop && onion_info.amount > add_tlc.amount {
-                    return Err(ProcessingChannelError::InvalidParameter(
-                        format!("Payment amount is too large, expect next hop amount [{}] less than received amount [{}]",
-                            onion_info.amount, add_tlc.amount)
-                    ));
-                }
-                if !forward_to_next_hop && onion_info.amount != add_tlc.amount {
-                    return Err(ProcessingChannelError::InvalidParameter(
-                        "Payment amount mismatch".to_string(),
-                    ));
-                }
-
-                // TODO: check the expiry time, if expired, we should return an error.
-
+
+        if !add_tlc.onion_packet.is_empty() {
+            // TODO: Here we call network actor to peel the onion packet. Indeed, this message is forwarded from
+            // the network actor when it handles `FiberMessage::ChannelNormalOperation`. A better alternative is
+            // peeling the onion packet there before forwarding the message to the channel actor.
+            let peeled_packet = call!(self.network, |tx| NetworkActorMessage::Command(
+                NetworkActorCommand::PeelPaymentOnionPacket(
+                    add_tlc.onion_packet.clone(),
+                    add_tlc.payment_hash.clone(),
+                    tx
+                )
+            ))
+            .expect("call network")
+            .map_err(|err| ProcessingChannelError::PeelingOnionPacketError(err))?;
+
+            // check the payment hash and amount
+            if peeled_packet.current.payment_hash != add_tlc.payment_hash {
+                return Err(ProcessingChannelError::InvalidParameter(
+                    "Payment hash mismatch".to_string(),
+                ));
+            }
+            // TODO: check the expiry time, if expired, we should return an error.
+
+            if peeled_packet.is_last() {
                 // if this is the last hop, store the preimage.
-                preimage = onion_info.preimage;
+                preimage = peeled_packet.current.preimage;
+            } else {
+                peeled_packet_bytes = Some(peeled_packet.serialize());
+                forward_to_next_hop = true;
+            }
+
+            if forward_to_next_hop && peeled_packet.current.amount > add_tlc.amount {
+                return Err(ProcessingChannelError::InvalidParameter(
+                    format!("Payment amount is too large, expect next hop amount [{}] less than received amount [{}]",
+                    peeled_packet.current.amount , add_tlc.amount)
+                ));
+            }
+            if !forward_to_next_hop && peeled_packet.current.amount != add_tlc.amount {
+                return Err(ProcessingChannelError::InvalidParameter(
+                    "Payment amount mismatch".to_string(),
+                ));
             }
         }
 
         let tlc = state.create_inbounding_tlc(add_tlc.clone(), preimage)?;
         state.insert_tlc(tlc.clone())?;
-
         if let Some(ref udt_type_script) = state.funding_udt_type_script {
             self.subscribers
                 .pending_received_tlcs_subscribers
@@ -810,7 +748,7 @@
         // The peer may falsely believe that we have already processed this message,
         // while we have crashed. We need a way to make sure that the peer will resend
         // this message, and our processing of this message is idempotent.
-        Ok((tlc.id, forward_to_next_hop))
+        Ok((tlc.id, peeled_packet_bytes))
     }
 
     async fn handle_forward_onion_packet(
@@ -823,7 +761,7 @@
         let rpc_reply = RpcReplyPort::from(send);
         self.network
             .send_message(NetworkActorMessage::Command(
-                NetworkActorCommand::SendOnionPacket(
+                NetworkActorCommand::SendPaymentOnionPacket(
                     SendOnionPacketCommand {
                         packet: onion_packet,
                         previous_tlc: Some((state.get_id(), added_tlc_id)),
@@ -832,9 +770,8 @@
                 ),
             ))
             .expect("network actor is alive");
-        let res = match recv.await {
-            Ok(Ok(tlc_id)) => Ok(tlc_id),
-            Ok(Err(err)) => Err(err),
+        let res = match recv.await.expect("expect command replied") {
+            Ok(tlc_id) => Ok(tlc_id),
             Err(e) => Err(e.to_string()),
         };
         // If we failed to forward the onion packet, we should remove the tlc.
